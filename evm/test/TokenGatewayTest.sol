// SPDX-License-Identifier: UNLICENSED
pragma solidity 0.8.17;

import "forge-std/Test.sol";


import {BaseTest} from "./BaseTest.sol";
import {GetResponseMessage, GetTimeoutMessage, GetRequest, PostRequest, Message} from "ismp/Message.sol";
<<<<<<< HEAD
import {TeleportParams, Body, BODY_BYTES_SIZE, TeleportParamsWithCall, BodyWithCall} from "../src/modules/TokenGateway.sol";
=======
import {TeleportParams, Body, BODY_BYTES_SIZE, Asset} from "../src/modules/TokenGateway.sol";
>>>>>>> ba470c4b
import {StateMachine} from "ismp/StateMachine.sol";

contract TokenGatewayTest is BaseTest {
    function testCanTeleportAssets() public {
        // relayer fee + per-byte fee
        uint256 messagingFee = (9 * 1e17) + (BODY_BYTES_SIZE * host.perByteFee());
        feeToken.mint(address(this), 1_000 * 1e18 + messagingFee, "");

        assert(feeToken.balanceOf(address(this)) == 1_000 * 1e18 + messagingFee);
        assert(feeToken.balanceOf(address(host)) == 0);

        gateway.teleport(
            TeleportParams({
                feeToken: address(feeToken),
                amount: 1000 * 1e18, // $1000
                redeem: false,
                dest: StateMachine.bsc(),
                fee: 9 * 1e17, // $0.9
                timeout: 0,
                to: address(this),
                assetId: keccak256("USD.h")
            })
        );

        assert(feeToken.balanceOf(address(this)) == 0);

        assert(feeToken.balanceOf(address(host)) == messagingFee);
    }

    function testCanTeleportAssetsWithCall() public {
        // relayer fee + per-byte fee
        uint256 messagingFee = (9 * 1e17) + (321 * host.perByteFee());
        feeToken.mint(address(this), 1_000 * 1e18 + messagingFee, "");

        assert(feeToken.balanceOf(address(this)) == 1_000 * 1e18 + messagingFee);
        assert(feeToken.balanceOf(address(host)) == 0);

        bytes memory stakeCalldata = abi.encodeWithSignature("recordStake(address)", address(miniStaking));

        gateway.teleportWithCall(
            TeleportParamsWithCall({
                feeToken: address(feeToken),
                amount: 1000 * 1e18, // $1000
                redeem: false,
                dest: StateMachine.bsc(),
                fee: 9 * 1e17, // $0.9
                timeout: 0,
                to: address(miniStaking),
                assetId: keccak256("USD.h"),
                data: stakeCalldata
            })
        );

        assert(feeToken.balanceOf(address(this)) == 0);
        assert(feeToken.balanceOf(address(host)) == messagingFee);
    }

    function testCannotTeleportAssetsWithInsufficientBalance() public {
        assert(feeToken.balanceOf(address(this)) == 0);

        vm.expectRevert(bytes("ERC20: burn amount exceeds balance"));
        gateway.teleport(
            TeleportParams({
                feeToken: address(feeToken),
                amount: 1000 * 1e18, // $1000
                redeem: false,
                dest: StateMachine.bsc(),
                fee: 9 * 1e17, // $0.9
                timeout: 0,
                to: address(this),
                assetId: keccak256("USD.h")
            })
        );
    }

    function testCanReceiveAssets() public {
        assert(feeToken.balanceOf(address(this)) == 0);

        Body memory body = Body({
            assetId: keccak256("USD.h"),
            to: address(this),
            redeem: false,
            amount: 1_000 * 1e18,
            from: address(this)
        });
        vm.prank(address(host));
        gateway.onAccept(
            PostRequest({
                to: abi.encodePacked(address(0)),
                from: abi.encodePacked(address(gateway)),
                dest: new bytes(0),
                body: bytes.concat(hex"00", abi.encode(body)),
                nonce: 0,
                source: new bytes(0),
                timeoutTimestamp: 0
            })
        );

        assert(feeToken.balanceOf(address(this)) == 1_000 * 1e18);
    }

    function testCanReceiveAssetsWithCall() public {
        assert(feeToken.balanceOf(address(this)) == 0);

        bytes memory stakeCalldata = abi.encodeWithSignature("recordStake(address)", address(this));

        BodyWithCall memory body = BodyWithCall({
            assetId: keccak256("USD.h"),
            to: address(miniStaking),
            redeem: false,
            amount: 1_000 * 1e18,
            from: address(this),
            data: stakeCalldata
        });

        vm.prank(address(host));
        gateway.onAccept(
            PostRequest({
                to: abi.encodePacked(address(0)),
                from: abi.encodePacked(address(gateway)),
                dest: new bytes(0),
                body: bytes.concat(hex"00", abi.encode(body)),
                nonce: 0,
                source: new bytes(0),
                timeoutTimestamp: 0
            })
        );

        assert(miniStaking.balanceOf(address(this)) == 1_000 * 1e18);
    }

    function testCanTimeoutRequest() public {
        assert(feeToken.balanceOf(address(this)) == 0);

        Body memory body = Body({
            assetId: keccak256("USD.h"),
            to: address(this),
            redeem: false,
            amount: 1_000 * 1e18,
            from: address(this)
        });
        vm.prank(address(host));
        gateway.onPostRequestTimeout(
            PostRequest({
                to: abi.encodePacked(address(0)),
                from: abi.encodePacked(address(gateway)),
                dest: new bytes(0),
                body: bytes.concat(hex"00", abi.encode(body)),
                nonce: 0,
                source: new bytes(0),
                timeoutTimestamp: 0
            })
        );

        assert(feeToken.balanceOf(address(this)) == 1_000 * 1e18);
    }

    function getMappingValue(address target, uint256 mapSlot,bytes32 key) public view returns (bytes32) {
        bytes32 slotValue = vm.load(target, keccak256(abi.encode(key, mapSlot)));
        return slotValue;
    }

        function testAddAssetOnAccept() public {
        Asset memory asset = Asset({
            erc20: address(mockUSDC),
            erc6160: address(feeToken),
            identifier: keccak256("USD.h")
        });

        Asset[] memory assets = new Asset[](1);
        assets[0] = asset;


        bytes memory hyperbridge = host.hyperbridge();

        vm.prank(address(host));

        
        gateway.onAccept(
            PostRequest({
                to: abi.encodePacked(address(0)),
                from: abi.encodePacked(address(gateway)),
                dest: new bytes(0),
                body: bytes.concat(hex"0100", abi.encode(assets)),
                nonce: 0,
                source: hyperbridge,
                timeoutTimestamp: 0
            })
        );

        bytes32 key = keccak256("USD.h");
        bytes32 Erc6160Asset = getMappingValue(address(gateway),6, key);

        bytes32 Erc20Asset = getMappingValue(address(gateway),7, key);

        address erc6160Asset = address(uint160(uint256(Erc6160Asset)));
        address erc20Asset = address(uint160(uint256(Erc20Asset)));

        assert(erc6160Asset == address(feeToken));
        assert(erc20Asset == address(mockUSDC));

    }

    function testToRevertOnAddAssetOnAcceptForUnauthorizedRequest() public {
        Asset memory asset = Asset({
            erc20: address(mockUSDC),
            erc6160: address(feeToken),
            identifier: keccak256("USD.h")
        });

        Asset[] memory assets = new Asset[](1);
        assets[0] = asset;

        vm.prank(address(host));

        vm.expectRevert(bytes("Unauthorized request"));

        gateway.onAccept(
            PostRequest({
                to: abi.encodePacked(address(0)),
                from: abi.encodePacked(address(gateway)),
                dest: new bytes(0),
                body: bytes.concat(hex"0100", abi.encode(assets)),
                nonce: 0,
                source: new bytes(0),
                timeoutTimestamp: 0
            })
        );

    }


    function testRemoveAssetOnAccept() public {
          Asset memory asset = Asset({
            erc20: address(0),
            erc6160: address(0),
            identifier: keccak256("USD.h")
        });

        Asset[] memory assets = new Asset[](1);
        assets[0] = asset;


        bytes memory hyperbridge = host.hyperbridge();

        vm.prank(address(host));

        
        gateway.onAccept(
            PostRequest({
                to: abi.encodePacked(address(0)),
                from: abi.encodePacked(address(gateway)),
                dest: new bytes(0),
                body: bytes.concat(hex"0100", abi.encode(assets)),
                nonce: 0,
                source: hyperbridge,
                timeoutTimestamp: 0
            })
        );

        
        bytes32 key = keccak256("USD.h");
        bytes32 Erc6160Asset = getMappingValue(address(gateway),6, key);

        bytes32 Erc20Asset = getMappingValue(address(gateway),7, key);


        console.log("We are the world ");

        address erc6160Asset = address(uint160(uint256(Erc6160Asset)));
        address erc20Asset = address(uint160(uint256(Erc20Asset)));

        assert(erc6160Asset == address(0));
        assert(erc20Asset == address(0));
    }

    function testChangeRelayerFeeOnAccept() public {

         bytes memory hyperbridge = host.hyperbridge();

        vm.prank(address(host));

        
        gateway.onAccept(
            PostRequest({
                to: abi.encodePacked(address(0)),
                from: abi.encodePacked(address(gateway)),
                dest: new bytes(0),
                body: bytes.concat(hex"0101", abi.encode(400)),
                nonce: 0,
                source: hyperbridge,
                timeoutTimestamp: 0
            })
        ); 
    
         uint256 slot = 3;
         bytes32 slotValue = vm.load(address(gateway), bytes32(slot));

         uint256 relayerFeePercentage = uint256(slotValue);

         assert(relayerFeePercentage == 400);

    }

    function test_ChangeProtocolFeeOnAccept() public {

         bytes memory hyperbridge = host.hyperbridge();

        vm.prank(address(host));

        
        gateway.onAccept(
            PostRequest({
                to: abi.encodePacked(address(0)),
                from: abi.encodePacked(address(gateway)),
                dest: new bytes(0),
                body: bytes.concat(hex"0102", abi.encode(500)),
                nonce: 0,
                source: hyperbridge,
                timeoutTimestamp: 0
            })
        );

         uint256 slot = 4;
         bytes32 slotValue = vm.load(address(gateway), bytes32(slot));

         console.logBytes32(slotValue);

         uint256 protocolFeePercentage = uint256(slotValue);

         assert(protocolFeePercentage == 500);
        
    }

    function testOnlyHostCanCallOnAccept() public {
        Body memory body = Body({
            assetId: keccak256("USD.h"),
            to: address(this),
            redeem: false,
            amount: 1_000 * 1e18,
            from: address(this)
        });
        vm.expectRevert(bytes("TokenGateway: Unauthorized action"));
        gateway.onAccept(
            PostRequest({
                to: abi.encodePacked(address(0)),
                from: abi.encodePacked(address(gateway)),
                dest: new bytes(0),
                body: bytes.concat(hex"00", abi.encode(body)),
                nonce: 0,
                source: new bytes(0),
                timeoutTimestamp: 0
            })
        );
    }

    function testWillRejectRequestFromUnkownApplication() public {
        Body memory body = Body({
            assetId: keccak256("USD.h"),
            to: address(this),
            redeem: false,
            amount: 1_000 * 1e18,
            from: address(this)
        });
        vm.startPrank(address(host));
        vm.expectRevert(bytes("Unauthorized request"));
        gateway.onAccept(
            PostRequest({
                to: abi.encodePacked(address(0)),
                // not from gateway
                from: abi.encodePacked(address(this)),
                dest: new bytes(0),
                body: bytes.concat(hex"00", abi.encode(body)),
                nonce: 0,
                source: new bytes(0),
                timeoutTimestamp: 0
            })
        );
    }
}<|MERGE_RESOLUTION|>--- conflicted
+++ resolved
@@ -6,11 +6,7 @@
 
 import {BaseTest} from "./BaseTest.sol";
 import {GetResponseMessage, GetTimeoutMessage, GetRequest, PostRequest, Message} from "ismp/Message.sol";
-<<<<<<< HEAD
-import {TeleportParams, Body, BODY_BYTES_SIZE, TeleportParamsWithCall, BodyWithCall} from "../src/modules/TokenGateway.sol";
-=======
-import {TeleportParams, Body, BODY_BYTES_SIZE, Asset} from "../src/modules/TokenGateway.sol";
->>>>>>> ba470c4b
+import {TeleportParams, Body, BODY_BYTES_SIZE, Asset, TeleportParamsWithCall, BodyWithCall} from "../src/modules/TokenGateway.sol";
 import {StateMachine} from "ismp/StateMachine.sol";
 
 contract TokenGatewayTest is BaseTest {
@@ -173,7 +169,7 @@
         return slotValue;
     }
 
-        function testAddAssetOnAccept() public {
+    function testAddAssetOnAccept() public {
         Asset memory asset = Asset({
             erc20: address(mockUSDC),
             erc6160: address(feeToken),
@@ -202,16 +198,16 @@
         );
 
         bytes32 key = keccak256("USD.h");
-        bytes32 Erc6160Asset = getMappingValue(address(gateway),6, key);
-
-        bytes32 Erc20Asset = getMappingValue(address(gateway),7, key);
+        bytes32 Erc6160Asset = getMappingValue(address(gateway), 7, key);
+
+        bytes32 Erc20Asset = getMappingValue(address(gateway), 8, key);
 
         address erc6160Asset = address(uint160(uint256(Erc6160Asset)));
         address erc20Asset = address(uint160(uint256(Erc20Asset)));
 
+
         assert(erc6160Asset == address(feeToken));
         assert(erc20Asset == address(mockUSDC));
-
     }
 
     function testToRevertOnAddAssetOnAcceptForUnauthorizedRequest() public {
@@ -278,8 +274,6 @@
         bytes32 Erc20Asset = getMappingValue(address(gateway),7, key);
 
 
-        console.log("We are the world ");
-
         address erc6160Asset = address(uint160(uint256(Erc6160Asset)));
         address erc20Asset = address(uint160(uint256(Erc20Asset)));
 

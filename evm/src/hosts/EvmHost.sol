// SPDX-License-Identifier: UNLICENSED
pragma solidity 0.8.17;

import {Context} from "openzeppelin/utils/Context.sol";
import {Math} from "openzeppelin/utils/math/Math.sol";
import {IERC20} from "openzeppelin/token/ERC20/IERC20.sol";
import {Bytes} from "solidity-merkle-trees/trie/Bytes.sol";

import {IIsmpModule} from "ismp/IIsmpModule.sol";
import {DispatchPost, DispatchPostResponse, DispatchGet} from "ismp/IDispatcher.sol";
import {IIsmpHost, FeeMetadata, ResponseReceipt} from "ismp/IIsmpHost.sol";
import {StateCommitment, StateMachineHeight} from "ismp/IConsensusClient.sol";
import {IHandler} from "ismp/IHandler.sol";
import {PostRequest, PostResponse, GetRequest, GetResponse, PostTimeout, Message} from "ismp/Message.sol";

// The IsmpHost parameters
struct HostParams {
    // default timeout in seconds for requests.
    uint256 defaultTimeout;
    // base fee for GET requests
    uint256 baseGetRequestFee;
    // cost of cross-chain requests in the fee token per byte
    uint256 perByteFee;
    // The fee token contract. This will typically be DAI.
    // but we allow it to be configurable to prevent future regrets.
    address feeTokenAddress;
    // admin account, this only has the rights to freeze, or unfreeze the bridge
    address admin;
    // Ismp request/response handler
    address handler;
    // the authorized host manager contract
    address hostManager;
    // unstaking period
    uint256 unStakingPeriod;
    // minimum challenge period in seconds;
    uint256 challengePeriod;
    // consensus client contract
    address consensusClient;
    // current verified state of the consensus client;
    bytes consensusState;
    // timestamp for when the consensus was most recently updated
    uint256 lastUpdated;
    // latest state machine height
    uint256 latestStateMachineHeight;
    // state machine identifier for hyperbridge
    bytes hyperbridge;
}

// The host manager interface. This provides methods for modifying the host's params or withdrawing bridge revenue.
// Can only be called used by the HostManager module.
interface IHostManager {
    /**
     * @dev Updates IsmpHost params
     * @param params new IsmpHost params
     */
    function setHostParams(HostParams memory params) external;

    /**
     * @dev withdraws bridge revenue to the given address
     * @param params, the parameters for withdrawal
     */
    function withdraw(WithdrawParams memory params) external;
}

// Withdraw parameters
struct WithdrawParams {
    // The beneficiary address
    address beneficiary;
    // the amount to be disbursed
    uint256 amount;
}

/// IsmpHost implementation for Evm hosts. Refer to the official ISMP specification.
/// https://docs.hyperbridge.network/protocol/ismp
abstract contract EvmHost is IIsmpHost, IHostManager, Context {
    using Bytes for bytes;
    using Message for PostResponse;
    using Message for PostRequest;
    using Message for GetRequest;

    // commitment of all outgoing requests and amount put up for relayers.
    mapping(bytes32 => FeeMetadata) private _requestCommitments;

    // commitment of all outgoing responses and amount put up for relayers.
    mapping(bytes32 => FeeMetadata) private _responseCommitments;

    // commitment of all incoming requests and who delivered them.
    mapping(bytes32 => address) private _requestReceipts;

    // commitment of all incoming responses and who delivered them.
    // maps the request commitment to a receipt object
    mapping(bytes32 => ResponseReceipt) private _responseReceipts;

    // commitment of all incoming requests that have been responded to
    mapping(bytes32 => bool) private _responded;

    // (stateMachineId => (blockHeight => StateCommitment))
    mapping(uint256 => mapping(uint256 => StateCommitment)) private _stateCommitments;

    // (stateMachineId => (blockHeight => timestamp))
    mapping(uint256 => mapping(uint256 => uint256)) private _stateCommitmentsUpdateTime;

    // Parameters for the host
    HostParams private _hostParams;

    // monotonically increasing nonce for outgoing requests
    uint256 private _nonce;

    // emergency shutdown button, only the admin can do this
    bool private _frozen;


    // Emitted when an incoming POST request is handled
    event PostRequestHandled(bytes32 commitment, address relayer);

    // Emitted when an outgoing POST request timeout is handled
    event PostRequestTimeoutHandled(bytes32 commitment);

    // Emitted when an incoming POST response is handled
    event PostResponseHandled(bytes32 commitment, address relayer);

    // Emitted when an outgoing POST timeout response is handled
    event PostResponseTimeoutHandled(bytes32 commitment);

    // Emitted when an outgoing GET request is handled
    event GetRequestHandled(bytes32 commitment, address relayer);

    // Emitted when an outgoing GET request timeout is handled
    event GetRequestTimeoutHandled(bytes32 commitment);

    // Emitted when new heights are finalized
    event StateMachineUpdated(uint256 stateMachineId, uint256 height);

    // Emitted when a new POST request is dispatched
    event PostRequestEvent(
        bytes source,
        bytes dest,
        bytes from,
        bytes to,
        uint256 indexed nonce,
        uint256 timeoutTimestamp,
        bytes data,
        uint256 gaslimit,
        uint256 fee
    );

    // Emitted when a new POST response is dispatched
    event PostResponseEvent(
        bytes source,
        bytes dest,
        bytes from,
        bytes to,
        uint256 indexed nonce,
        uint256 timeoutTimestamp,
        bytes data,
        uint256 gaslimit,
        bytes response,
        uint256 resGaslimit,
        uint256 resTimeoutTimestamp,
        uint256 fee
    );

    // Emitted when a new GET request is dispatched
    event GetRequestEvent(
        bytes source,
        bytes dest,
        bytes from,
        bytes[] keys,
        uint256 indexed nonce,
        uint256 height,
        uint256 timeoutTimestamp,
        uint256 gaslimit,
        uint256 fee
    );

    modifier onlyAdmin() {
        require(_msgSender() == _hostParams.admin, "EvmHost: Only admin");
        _;
    }

    modifier onlyHandler() {
        require(_msgSender() == address(_hostParams.handler), "EvmHost: Only handler");
        _;
    }

    modifier onlyManager() {
        require(_msgSender() == _hostParams.hostManager, "EvmHost: Only Manager contract");
        _;
    }

    constructor(HostParams memory params) {
        _hostParams = params;
    }

    /**
     * @return the host admin
     */
    function admin() external view returns (address) {
        return _hostParams.admin;
    }

    /**
     * @return the host state machine id
     */
    function host() public view virtual returns (bytes memory);

    /**
     * @return the mainnet evm chainId for this host
     */
    function chainId() public virtual returns (uint256);

    /**
     * @return the address of the fee token ERC-20 contract on this state machine
     */
    function feeToken() public view returns (address) {
        return _hostParams.feeTokenAddress;
    }

    /**
     * @return the per-byte fee for outgoing requests.
     */
    function perByteFee() external view returns (uint256) {
        return _hostParams.perByteFee;
    }

    /**
     * @return the base fee for outgoing GET requests
     */
    function baseGetRequestFee() external view returns (uint256) {
        return _hostParams.baseGetRequestFee;
    }

    /**
     * @return the state machine identifier for the connected hyperbridge instance
     */
    function hyperbridge() external view returns (bytes memory) {
        return _hostParams.hyperbridge;
    }

    /**
     * @return the host timestamp
     */
    function timestamp() external view returns (uint256) {
        return block.timestamp;
    }

    /**
     * @return the `frozen` status
     */
    function frozen() external view returns (bool) {
        return _frozen;
    }

    function hostParams() external view returns (HostParams memory) {
        return _hostParams;
    }

    /**
     * @param height - state machine height
     * @return the state commitment at `height`
     */
    function stateMachineCommitment(StateMachineHeight memory height) external view returns (StateCommitment memory) {
        return _stateCommitments[height.stateMachineId][height.height];
    }

    /**
     * @param height - state machine height
     * @return the state machine update time at `height`
     */
    function stateMachineCommitmentUpdateTime(StateMachineHeight memory height) external view returns (uint256) {
        return _stateCommitmentsUpdateTime[height.stateMachineId][height.height];
    }

    /**
     * @dev Should return a handle to the consensus client based on the id
     * @return the consensus client contract
     */
    function consensusClient() external view returns (address) {
        return _hostParams.consensusClient;
    }

    /**
     * @return the last updated time of the consensus client
     */
    function consensusUpdateTime() external view returns (uint256) {
        return _hostParams.lastUpdated;
    }

    /**
     * @return the state of the consensus client
     */
    function consensusState() external view returns (bytes memory) {
        return _hostParams.consensusState;
    }

    /**
     * @return the challenge period
     */
    function challengePeriod() external view returns (uint256) {
        return _hostParams.challengePeriod;
    }

    /**
     * @return the latest state machine height
     */
    function latestStateMachineHeight() external view returns (uint256) {
        return _hostParams.latestStateMachineHeight;
    }

    /**
     * @return the unstaking period
     */
    function unStakingPeriod() external view returns (uint256) {
        return _hostParams.unStakingPeriod;
    }

    /**
     * @param commitment - commitment to the request
     * @return existence status of an incoming request commitment
     */
    function requestReceipts(bytes32 commitment) external view returns (address) {
        return _requestReceipts[commitment];
    }

    /**
     * @param commitment - commitment to the response
     * @return existence status of an incoming response commitment
     */
    function responseReceipts(bytes32 commitment) external view returns (ResponseReceipt memory) {
        return _responseReceipts[commitment];
    }

    /**
     * @param commitment - commitment to the request
     * @return existence status of an outgoing request commitment
     */
    function requestCommitments(bytes32 commitment) external view returns (FeeMetadata memory) {
        return _requestCommitments[commitment];
    }

    /**
     * @param commitment - commitment to the response
     * @return existence status of an outgoing response commitment
     */
    function responseCommitments(bytes32 commitment) external view returns (FeeMetadata memory) {
        return _responseCommitments[commitment];
    }

    /**
     * @dev Updates the HostParams, can only be called by cross-chain governance
     * @param params, the new host params.
     */
    function setHostParams(HostParams memory params) external onlyManager {
        _hostParams = params;
    }

    /**
     * @dev Updates the HostParams
     * @param params, the new host params. Can only be called by admin on testnets.
     */
    function setHostParamsAdmin(HostParams memory params) external onlyAdmin {
        require(chainId() != block.chainid, "Cannot set params on mainnet");

        _hostParams = params;
    }

    /**
     * @dev withdraws host revenue to the given address,  can only be called by cross-chain governance
     * @param params, the parameters for withdrawal
     */
    function withdraw(WithdrawParams memory params) external onlyManager {
        require(IERC20(feeToken()).transfer(params.beneficiary, params.amount), "Host has an insufficient balance");
    }

    /**
     * @dev Store the serialized consensus state, alongside relevant metadata
     */
    function storeConsensusState(bytes memory state) external onlyHandler {
        _hostParams.consensusState = state;
        _hostParams.lastUpdated = block.timestamp;
    }

    /**
     * @dev Store the timestamp when the consensus client was updated
     */
    function storeConsensusUpdateTime(uint256 time) external onlyHandler {
        _hostParams.lastUpdated = time;
    }

    /**
     * @dev Store the latest state machine height
     * @param height State Machine Latest Height
     */
    function storeLatestStateMachineHeight(uint256 height) external onlyHandler {
        _hostParams.latestStateMachineHeight = height;
    }

    /**
     * @dev Store the state commitment at given state height alongside relevant metadata. Assumes the state commitment is of the latest height.
     */
    function storeStateMachineCommitment(StateMachineHeight memory height, StateCommitment memory commitment)
        external
        onlyHandler
    {
        _stateCommitments[height.stateMachineId][height.height] = commitment;
        _stateCommitmentsUpdateTime[height.stateMachineId][height.height] = block.timestamp;
        _hostParams.latestStateMachineHeight = height.height;

        emit StateMachineUpdated({stateMachineId: height.stateMachineId, height: height.height});
    }

    /**
     * @dev Store the timestamp when the state machine was updated
     */
    function storeStateMachineCommitmentUpdateTime(StateMachineHeight memory height, uint256 time)
        external
        onlyHandler
    {
        _stateCommitmentsUpdateTime[height.stateMachineId][height.height] = time;
    }

    /**
     * @dev set the new state of the bridge
     * @param newState new state
     */
    function setFrozenState(bool newState) public onlyAdmin {
        _frozen = newState;
    }

    /**
     * @dev sets the initial consensus state
     * @param state initial consensus state
     */
    function setConsensusState(bytes memory state) public onlyAdmin {
        // if we're on mainnet, then consensus state can only be initialized once.
        // and updated subsequently by either consensus proofs or cross-chain governance
        if (chainId() == block.chainid) {
            require(_hostParams.consensusState.equals(new bytes(0)), "Unauthorized action");
        }
        _hostParams.latestStateMachineHeight = 0;
        _hostParams.consensusState = state;
    }

    /**
     * @dev Dispatch an incoming post request to destination module
     * @param request - post request
     */
    function dispatchIncoming(PostRequest memory request) external onlyHandler {
        address destination = _bytesToAddress(request.to);
        uint256 size;
        assembly {
            size := extcodesize(destination)
        }
        if (size == 0) {
            // instead of reverting the entire batch, early return here.
            return;
        }

        (bool success,) = address(destination).call(abi.encodeWithSelector(IIsmpModule.onAccept.selector, request));

        if (success) {
            bytes32 commitment = request.hash();
            _requestReceipts[commitment] = tx.origin;

            emit PostRequestHandled({commitment: commitment, relayer: tx.origin});
        }
    }

    /**
     * @dev Dispatch an incoming post response to source module
     * @param response - post response
     */
    function dispatchIncoming(PostResponse memory response) external onlyHandler {
        address origin = _bytesToAddress(response.request.from);
        (bool success,) = address(origin).call(abi.encodeWithSelector(IIsmpModule.onPostResponse.selector, response));

        if (success) {
            bytes32 commitment = response.request.hash();
            _responseReceipts[commitment] = ResponseReceipt({relayer: tx.origin, responseCommitment: response.hash()});

            emit PostResponseHandled({commitment: commitment, relayer: tx.origin});
        }
    }

    /**
     * @dev Dispatch an incoming get response to source module
     * @param response - get response
     */
    function dispatchIncoming(GetResponse memory response, FeeMetadata memory meta) external onlyHandler {
        uint256 fee = 0;
        for (uint256 i = 0; i < response.values.length; i++) {
            fee += (_hostParams.perByteFee * response.values[i].value.length);
        }

        // Charge the originating user/application
        require(IERC20(feeToken()).transferFrom(meta.sender, address(this), fee), "Origin has insufficient funds");

        address origin = _bytesToAddress(response.request.from);
        (bool success,) = address(origin).call(abi.encodeWithSelector(IIsmpModule.onGetResponse.selector, response));

        if (success) {
            bytes32 commitment = response.request.hash();
            // don't commit the full response object because, it's unused.
            _responseReceipts[commitment] = ResponseReceipt({relayer: tx.origin, responseCommitment: bytes32(0)});
            if (meta.fee > 0) {
                require(IERC20(feeToken()).transfer(tx.origin, meta.fee), "EvmHost has insufficient funds");
            }
            emit PostResponseHandled({commitment: commitment, relayer: tx.origin});
        }
    }

    /**
     * @dev Dispatch an incoming get timeout to the source module
     * @param request - get request
     */
    function dispatchIncoming(GetRequest memory request, FeeMetadata memory meta, bytes32 commitment)
        external
        onlyHandler
    {
        address origin = _bytesToAddress(request.from);
        (bool success,) = address(origin).call(abi.encodeWithSelector(IIsmpModule.onGetTimeout.selector, request));

        if (success) {
            // delete memory of this request
            delete _requestCommitments[commitment];

<<<<<<< HEAD
            if (meta.fee > 0) {
                // refund relayer fee
                IERC20(dai()).transfer(meta.sender, meta.fee);
            }

            emit GetRequestTimeoutHandled({commitment: commitment});
=======
            // refund relayer fee
            IERC20(feeToken()).transfer(meta.sender, meta.fee);
>>>>>>> d42ff19b
        }
    }

    /**
     * @dev Dispatch an incoming post timeout to the source module
     * @param request - post timeout
     */
    function dispatchIncoming(PostRequest memory request, FeeMetadata memory meta, bytes32 commitment)
        external
        onlyHandler
    {
        address origin = _bytesToAddress(request.from);
        (bool success,) =
            address(origin).call(abi.encodeWithSelector(IIsmpModule.onPostRequestTimeout.selector, request));

        if (success) {
            // delete memory of this request
            delete _requestCommitments[commitment];

<<<<<<< HEAD
            if (meta.fee > 0) {
                // refund relayer fee
                IERC20(dai()).transfer(meta.sender, meta.fee);
            }

            emit PostRequestTimeoutHandled({commitment: commitment});
=======
            // refund relayer fee
            IERC20(feeToken()).transfer(meta.sender, meta.fee);
>>>>>>> d42ff19b
        }
    }

    /**
     * @dev Dispatch an incoming post response timeout to the source module
     * @param response - timed-out post response
     */
    function dispatchIncoming(PostResponse memory response, FeeMetadata memory meta, bytes32 commitment)
        external
        onlyHandler
    {
        address origin = _bytesToAddress(response.request.to);
        (bool success,) =
            address(origin).call(abi.encodeWithSelector(IIsmpModule.onPostResponseTimeout.selector, response));

        if (success) {
            // delete memory of this response
            delete _responseCommitments[commitment];
            delete _responded[response.request.hash()];

<<<<<<< HEAD
            if (meta.fee > 0) {
                // refund relayer fee
                IERC20(dai()).transfer(meta.sender, meta.fee);
            }

            emit PostResponseTimeoutHandled({commitment: commitment});
=======
            // refund relayer fee
            IERC20(feeToken()).transfer(meta.sender, meta.fee);
>>>>>>> d42ff19b
        }
    }

    /**
     * @dev Dispatch a POST request to the hyperbridge
     * @param post - post request
     */
    function dispatch(DispatchPost memory post) external returns (bytes32 commitment) {
        uint256 fee = (_hostParams.perByteFee * post.body.length) + post.fee;
        require(IERC20(feeToken()).transferFrom(post.payer, address(this), fee), "Payer has insufficient funds");

        // adjust the timeout
        uint64 timeout = post.timeout == 0
            ? 0
            : uint64(this.timestamp()) + uint64(Math.max(_hostParams.defaultTimeout, post.timeout));
        PostRequest memory request = PostRequest({
            source: host(),
            dest: post.dest,
            nonce: uint64(_nextNonce()),
            from: abi.encodePacked(_msgSender()),
            to: post.to,
            timeoutTimestamp: timeout,
            body: post.body,
            gaslimit: post.gaslimit
        });

        // make the commitment
        bytes32 commitment = request.hash();
        _requestCommitments[commitment] = FeeMetadata({sender: post.payer, fee: post.fee});
        emit PostRequestEvent(
            request.source,
            request.dest,
            request.from,
            abi.encodePacked(request.to),
            request.nonce,
            request.timeoutTimestamp,
            request.body,
            request.gaslimit,
            post.fee
        );
    }

    /**
     * @dev Dispatch a get request to the hyperbridge
     * @param get - get request
     */
    function dispatch(DispatchGet memory get) external returns (bytes32 commitment) {
        uint256 fee = _hostParams.baseGetRequestFee + get.fee;
        require(IERC20(feeToken()).transferFrom(get.payer, address(this), fee), "Payer has insufficient funds");

        // adjust the timeout
        uint64 timeout =
            get.timeout == 0 ? 0 : uint64(this.timestamp()) + uint64(Math.max(_hostParams.defaultTimeout, get.timeout));

        GetRequest memory request = GetRequest({
            source: host(),
            dest: get.dest,
            nonce: uint64(_nextNonce()),
            from: abi.encodePacked(_msgSender()),
            timeoutTimestamp: timeout,
            keys: get.keys,
            height: get.height,
            gaslimit: get.gaslimit
        });

        // make the commitment
        bytes32 commitment = request.hash();
        _requestCommitments[commitment] = FeeMetadata({sender: get.payer, fee: get.fee});
        emit GetRequestEvent(
            request.source,
            request.dest,
            request.from,
            request.keys,
            request.nonce,
            request.height,
            request.timeoutTimestamp,
            request.gaslimit,
            get.fee
        );
    }

    /**
     * @dev Dispatch a response to the hyperbridge
     * @param post - post response
     */
    function dispatch(DispatchPostResponse memory post) external returns (bytes32 commitment) {
        bytes32 receipt = post.request.hash();

        // known request?
        require(_requestReceipts[receipt] != address(0), "EvmHost: Unknown request");

        // check that the authorized application is issuing this response
        require(_bytesToAddress(post.request.to) == _msgSender(), "EvmHost: Unauthorized Response");

        // check that request has not already been responed to
        require(!_responded[receipt], "EvmHost: Duplicate Response");

        uint256 fee = (_hostParams.perByteFee * post.response.length) + post.fee;
        require(IERC20(feeToken()).transferFrom(post.payer, address(this), fee), "Payer has insufficient funds");

        // adjust the timeout
        uint64 timeout = post.timeout == 0
            ? 0
            : uint64(this.timestamp()) + uint64(Math.max(_hostParams.defaultTimeout, post.timeout));
        PostResponse memory response = PostResponse({
            request: post.request,
            response: post.response,
            timeoutTimestamp: timeout,
            gaslimit: post.gaslimit
        });
        bytes32 commitment = response.hash();
        FeeMetadata memory meta = FeeMetadata({fee: post.fee, sender: post.payer});
        _responseCommitments[commitment] = meta;
        _responded[receipt] = true;

        emit PostResponseEvent(
            response.request.source,
            response.request.dest,
            response.request.from,
            abi.encodePacked(response.request.to),
            response.request.nonce,
            response.request.timeoutTimestamp,
            response.request.body,
            response.request.gaslimit,
            response.response,
            response.timeoutTimestamp,
            response.gaslimit,
            meta.fee // sigh solidity
        );
    }

    /**
     * @dev Increase the relayer fee for a previously dispatched request.
     * This is provided for use only on pending requests, such that when they timeout,
     * the user can recover the entire relayer fee.
     *
     * If called on an already delivered request, these funds will be seen as a donation to the hyperbridge protocol.
     * @param commitment - The request commitment
     * @param amount - The amount to add for request delivery and execution.
     */
    function fundRequest(bytes32 commitment, uint256 amount) public {
        FeeMetadata memory metadata = _requestCommitments[commitment];

        require(metadata.sender != address(0), "Unknown request");
        require(metadata.sender != _msgSender(), "User can only fund own requests");
        require(IERC20(dai()).transferFrom(_msgSender(), address(this), amount), "Payer has insufficient funds");

        metadata.fee += amount;
        _requestCommitments[commitment] = metadata;
    }

    /**
     * @dev A fisherman has determined that some [`StateCommitment`]
     *  (which is ideally still in it's challenge period)
     *  is infact fraudulent and misrepresentative of the state
     *  changes at the provided height. This allows them to veto the state commitment.
     *  They aren't required to provide any proofs for this.
     */
    function vetoStateCommitment(StateMachineHeight memory height) public onlyAdmin {
        delete _stateCommitments[height.stateMachineId][height.height];
        delete _stateCommitmentsUpdateTime[height.stateMachineId][height.height];
    }

    /**
     * @dev Get next available nonce for outgoing requests.
     */
    function _nextNonce() private returns (uint256) {
        uint256 _nonce_copy = _nonce;

        unchecked {
            ++_nonce;
        }

        return _nonce_copy;
    }

    /**
     * @dev Converts bytes to address.
     * @param _bytes bytes value to be converted
     * @return addr returns the address
     */
    function _bytesToAddress(bytes memory _bytes) private pure returns (address addr) {
        require(_bytes.length >= 20, "Invalid address length");
        assembly {
            addr := mload(add(_bytes, 20))
        }
    }
}<|MERGE_RESOLUTION|>--- conflicted
+++ resolved
@@ -524,17 +524,12 @@
             // delete memory of this request
             delete _requestCommitments[commitment];
 
-<<<<<<< HEAD
             if (meta.fee > 0) {
                 // refund relayer fee
-                IERC20(dai()).transfer(meta.sender, meta.fee);
+                IERC20(feeToken()).transfer(meta.sender, meta.fee);
             }
 
             emit GetRequestTimeoutHandled({commitment: commitment});
-=======
-            // refund relayer fee
-            IERC20(feeToken()).transfer(meta.sender, meta.fee);
->>>>>>> d42ff19b
         }
     }
 
@@ -554,17 +549,12 @@
             // delete memory of this request
             delete _requestCommitments[commitment];
 
-<<<<<<< HEAD
             if (meta.fee > 0) {
                 // refund relayer fee
                 IERC20(dai()).transfer(meta.sender, meta.fee);
             }
 
             emit PostRequestTimeoutHandled({commitment: commitment});
-=======
-            // refund relayer fee
-            IERC20(feeToken()).transfer(meta.sender, meta.fee);
->>>>>>> d42ff19b
         }
     }
 
@@ -585,17 +575,12 @@
             delete _responseCommitments[commitment];
             delete _responded[response.request.hash()];
 
-<<<<<<< HEAD
             if (meta.fee > 0) {
                 // refund relayer fee
                 IERC20(dai()).transfer(meta.sender, meta.fee);
             }
 
             emit PostResponseTimeoutHandled({commitment: commitment});
-=======
-            // refund relayer fee
-            IERC20(feeToken()).transfer(meta.sender, meta.fee);
->>>>>>> d42ff19b
         }
     }
 

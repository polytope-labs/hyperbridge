--- conflicted
+++ resolved
@@ -18,7 +18,10 @@
 use codec::{Decode, Encode};
 use evm_common::construct_intermediate_state;
 
-use crate::types::{BeaconClientUpdate, ConsensusState, L2Consensus};
+use crate::{
+	pallet::{self, LayerTwos},
+	types::{BeaconClientUpdate, ConsensusState, L2Consensus},
+};
 use evm_common::EvmStateMachine;
 use ismp::{
 	consensus::{
@@ -26,14 +29,8 @@
 		VerifiedCommitments,
 	},
 	error::Error,
-<<<<<<< HEAD
 	host::{IsmpHost, StateMachine},
-	messaging::{Proof, StateCommitmentHeight},
-	router::RequestResponse,
-=======
-	host::{ethereum, IsmpHost, StateMachine},
 	messaging::StateCommitmentHeight,
->>>>>>> 18510933
 };
 use op_verifier::{verify_optimism_dispute_game_proof, verify_optimism_payload};
 use sync_committee_primitives::constants::Config;
@@ -45,13 +42,13 @@
 pub struct SyncCommitteeConsensusClient<
 	H: IsmpHost,
 	C: Config,
-	T: pallet_ismp_host_executive::Config,
+	T: pallet_ismp_host_executive::Config + crate::pallet::Config,
 >(core::marker::PhantomData<(H, C, T)>);
 
 impl<
 		H: IsmpHost + Send + Sync + Default + 'static,
 		C: Config + Send + Sync + Default + 'static,
-		T: pallet_ismp_host_executive::Config + 'static,
+		T: pallet_ismp_host_executive::Config + pallet::Config + 'static,
 	> Default for SyncCommitteeConsensusClient<H, C, T>
 {
 	fn default() -> Self {
@@ -62,7 +59,7 @@
 impl<
 		H: IsmpHost + Send + Sync + Default + 'static,
 		C: Config + Send + Sync + Default + 'static,
-		T: pallet_ismp_host_executive::Config + 'static,
+		T: pallet_ismp_host_executive::Config + pallet::Config + 'static,
 	> Clone for SyncCommitteeConsensusClient<H, C, T>
 {
 	fn clone(&self) -> Self {
@@ -73,7 +70,7 @@
 impl<
 		H: IsmpHost + Send + Sync + Default + 'static,
 		C: Config + Send + Sync + Default + 'static,
-		T: pallet_ismp_host_executive::Config + 'static,
+		T: pallet_ismp_host_executive::Config + pallet::Config + 'static,
 	> ConsensusClient for SyncCommitteeConsensusClient<H, C, T>
 {
 	fn verify_consensus(
@@ -215,12 +212,37 @@
 
 	fn state_machine(&self, id: StateMachine) -> Result<Box<dyn StateMachineClient>, Error> {
 		match id {
-<<<<<<< HEAD
-			StateMachine::Evm(_) => Ok(Box::new(<EvmStateMachine<H>>::default())),
-=======
-			StateMachine::Ethereum(_) => Ok(Box::new(<EvmStateMachine<H, T>>::default())),
->>>>>>> 18510933
+			StateMachine::Evm(chain_id)
+				if supported_chain_id(chain_id) || LayerTwos::<T>::contains_key(id) =>
+				Ok(Box::new(<EvmStateMachine<H, T>>::default())),
 			_ => Err(Error::Custom("State machine not supported".to_string())),
 		}
 	}
+}
+
+/// Mainnet and L2 chain Ids
+pub const ARBITRUM_CHAIN_ID: u32 = 42161;
+pub const OPTIMISM_CHAIN_ID: u32 = 10;
+pub const BASE_CHAIN_ID: u32 = 8453;
+pub const ETHEREUM_CHAIN_ID: u32 = 1;
+
+// Testnets
+pub const ARBITRUM_SEPOLIA_CHAIN_ID: u32 = 421614;
+pub const OPTIMISM_SEPOLIA_CHAIN_ID: u32 = 11155420;
+pub const BASE_SEPOLIA_CHAIN_ID: u32 = 84532;
+pub const SEPOLIA_CHAIN_ID: u32 = 11155111;
+/// Check if a Chain Id is supported
+/// Any subsequent l2 that is added will be checked using the LayerTwos storage map
+fn supported_chain_id(id: u32) -> bool {
+	[
+		ETHEREUM_CHAIN_ID,
+		SEPOLIA_CHAIN_ID,
+		BASE_CHAIN_ID,
+		BASE_SEPOLIA_CHAIN_ID,
+		OPTIMISM_CHAIN_ID,
+		OPTIMISM_SEPOLIA_CHAIN_ID,
+		ARBITRUM_CHAIN_ID,
+		ARBITRUM_SEPOLIA_CHAIN_ID,
+	]
+	.contains(&id)
 }
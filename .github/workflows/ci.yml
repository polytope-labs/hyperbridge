name: CI

on:
<<<<<<< HEAD
    push:
        branches:
            - dami/implement-stash-and-controller-accounts
=======
   push:
       branches:
        - main
>>>>>>> c9cde46d

   pull_request_target:
       types: [opened, synchronize]

concurrency:
    group: ci-${{ github.head_ref || github.ref_name }}
    cancel-in-progress: true

env:
    CARGO_TERM_COLOR: always
    FOUNDRY_PROFILE: ci
    BSC_URL: ${{ secrets.BSC_URL }}
    OP_URL: ${{ secrets.OP_URL }}
    SEPOLIA_URL: ${{ secrets.SEPOLIA_URL }}
    SIGNING_KEY: ${{ secrets.SIGNING_KEY }}
    POLYGON_RPC: ${{ secrets.POLYGON_RPC }}
    WASM_BINDGEN_TEST_TIMEOUT: 5400
    GITHUB_TOKEN: ${{ secrets.GH_TOKEN }}
    MAINNET_FORK_URL: ${{ secrets.MAINNET_FORK_URL }}
    TELEMETRY_SECRET_KEY: ${{ secrets.TELEMETRY_SECRET_KEY }}
    STANDARD_TENDERMINT_URL: ${{secrets.STANDARD_TENDERMINT_URL}}
    POLYGON_HEIMDALL: ${{secrets.POLYGON_HEIMDALL}}
    POLYGON_HEIMDALL_REST: ${{secrets.POLYGON_HEIMDALL_REST}}
    POLYGON_EXECUTION_RPC: ${{secrets.POLYGON_EXECUTION_RPC}}
    SEI_RPC_URL: ${{secrets.SEI_RPC_URL}}
    KAVA_RPC_URL: ${{secrets.KAVA_RPC_URL}}

jobs:
    check-wasm:
        name: Check Wasm Crates
        runs-on: arc-runner-set
        if: github.event.pull_request.draft == false
        strategy:
            matrix:
                crate: [gargantua-runtime, nexus-runtime]

        steps:
            - name: Get User Permission
              id: checkAccess
              uses: actions-cool/check-user-permission@v2
              with:
                  require: write
                  username: ${{ github.triggering_actor }}

            - name: Check User Permission
              if: steps.checkAccess.outputs.require-result == 'false'
              run: |
                  echo "${{ github.triggering_actor }} does not have permissions on this repo."
                  echo "Current permission level is ${{ steps.checkAccess.outputs.user-permission }}"
                  echo "Job originally triggered by ${{ github.actor }}"
                  exit 1

            - uses: actions/checkout@v3
              with:
                  ref: ${{  github.event.pull_request.head.sha }}
                  token: ${{ secrets.GH_TOKEN }}
                  submodules: recursive

            - name: Install Dependencies
              run: |
                  sudo apt-get update
                  sudo apt-get install -y clang netcat wget curl libssl-dev llvm libudev-dev make protobuf-compiler pkg-config

            - name: Install toolchain
              uses: dtolnay/rust-toolchain@nightly
              with:
                  toolchain: stable

            - name: Add wasm toolchain
              run: |
                  rustup update nightly
                  rustup target add wasm32-unknown-unknown --toolchain nightly
                  rustup target add wasm32-unknown-unknown
                  rustup component add rust-src

            - uses: Swatinem/rust-cache@v2

            - uses: webfactory/ssh-agent@v0.7.0
              with:
                  ssh-private-key: ${{ secrets.SSH_KEY }}

            - name: check no-std
              env:
                  RUSTFLAGS: "--cfg substrate_runtime"
              run: |
                  cargo check -p ${{ matrix.crate }} --no-default-features --target=wasm32-unknown-unknown --locked

    check-workspace:
        name: Check Workspace
        runs-on: arc-runner-set
        if: github.event.pull_request.draft == false
        steps:
            - name: Get User Permission
              id: checkAccess
              uses: actions-cool/check-user-permission@v2
              with:
                  require: write
                  username: ${{ github.triggering_actor }}

            - name: Check User Permission
              if: steps.checkAccess.outputs.require-result == 'false'
              run: |
                  echo "${{ github.triggering_actor }} does not have permissions on this repo."
                  echo "Current permission level is ${{ steps.checkAccess.outputs.user-permission }}"
                  echo "Job originally triggered by ${{ github.actor }}"
                  exit 1

            - uses: actions/checkout@v3
              with:
                  ref: ${{  github.event.pull_request.head.sha }}
                  token: ${{ secrets.GH_TOKEN }}
                  submodules: recursive

            - name: Install Dependencies
              run: |
                  sudo apt-get update
                  sudo apt-get install -y clang netcat wget curl libssl-dev llvm libudev-dev make protobuf-compiler pkg-config

            - name: Install yarn
              run: |
                  curl -fsSL --create-dirs -o $HOME/bin/yarn https://github.com/yarnpkg/yarn/releases/download/v1.22.22/yarn-1.22.22.js
                  chmod +x $HOME/bin/yarn
                  echo "$HOME/bin" >> $GITHUB_PATH

            - name: Set up Node
              uses: actions/setup-node@v3
              with:
                  node-version: 22
                  cache-dependency-path: "evm/yarn.lock"
                  cache: "yarn"

            - name: Install npm dependencies
              working-directory: evm
              run: |
                  yarn install

            - uses: webfactory/ssh-agent@v0.7.0
              with:
                  ssh-private-key: ${{ secrets.SSH_KEY }}

            - uses: Swatinem/rust-cache@v2

            - name: Install toolchain
              uses: dtolnay/rust-toolchain@nightly
              with:
                  toolchain: stable

            - name: Install Go
              uses: actions/setup-go@v5
              with:
                  go-version: "1.24"

            - name: Add wasm toolchain
              run: |
                  rustup update nightly
                  rustup target add wasm32-unknown-unknown --toolchain nightly
                  rustup target add wasm32-unknown-unknown
                  rustup component add rust-src

            - uses: Swatinem/rust-cache@v2

            - name: check workspace
              run: |
                  cargo check --all --benches --locked

    unit-tests:
        name: Unit Tests
        runs-on: arc-runner-set
        if: github.event.pull_request.draft == false
        steps:
            - name: Get User Permission
              id: checkAccess
              uses: actions-cool/check-user-permission@v2
              with:
                  require: write
                  username: ${{ github.triggering_actor }}

            - name: Check User Permission
              if: steps.checkAccess.outputs.require-result == 'false'
              run: |
                  echo "${{ github.triggering_actor }} does not have permissions on this repo."
                  echo "Current permission level is ${{ steps.checkAccess.outputs.user-permission }}"
                  echo "Job originally triggered by ${{ github.actor }}"
                  exit 1

            - uses: actions/checkout@v3
              with:
                  ref: ${{  github.event.pull_request.head.sha }}
                  token: ${{ secrets.GH_TOKEN }}
                  submodules: recursive

            - name: Install Dependencies
              run: |
                  sudo apt-get update
                  sudo apt-get install -y clang netcat wget curl libssl-dev llvm libudev-dev make protobuf-compiler pkg-config

            - name: Install yarn
              run: |
                  curl -fsSL --create-dirs -o $HOME/bin/yarn https://github.com/yarnpkg/yarn/releases/download/v1.22.22/yarn-1.22.22.js
                  chmod +x $HOME/bin/yarn
                  echo "$HOME/bin" >> $GITHUB_PATH

            - name: Set up Node
              uses: actions/setup-node@v3
              with:
                  node-version: 22
                  cache-dependency-path: "evm/yarn.lock"
                  cache: "yarn"

            - name: Install npm dependencies
              working-directory: evm
              run: |
                  yarn install

            - uses: webfactory/ssh-agent@v0.7.0
              with:
                  ssh-private-key: ${{ secrets.SSH_KEY }}

            - name: Install toolchain
              uses: dtolnay/rust-toolchain@nightly
              with:
                  toolchain: stable

            - name: Add wasm toolchain
              run: |
                  rustup update nightly
                  rustup target add wasm32-unknown-unknown --toolchain nightly
                  rustup target add wasm32-unknown-unknown
                  rustup component add rust-src

            - name: Install Go
              uses: actions/setup-go@v5
              with:
                  go-version: "1.24"

            - uses: Swatinem/rust-cache@v2

            - name: Run unit tests
              run: |
                  cargo test --all-targets --locked

    integration-tests:
        name: Integration Tests
        runs-on: arc-runner-kvm
        if: github.event.pull_request.draft == false
        steps:
            - name: Get User Permission
              id: checkAccess
              uses: actions-cool/check-user-permission@v2
              with:
                  require: write
                  username: ${{ github.triggering_actor }}

            - name: Check User Permission
              if: steps.checkAccess.outputs.require-result == 'false'
              run: |
                  echo "${{ github.triggering_actor }} does not have permissions on this repo."
                  echo "Current permission level is ${{ steps.checkAccess.outputs.user-permission }}"
                  echo "Job originally triggered by ${{ github.actor }}"
                  exit 1

            - uses: actions/checkout@v3
              with:
                  ref: ${{  github.event.pull_request.head.sha }}
                  token: ${{ secrets.GH_TOKEN }}
                  submodules: recursive

            - name: Install Dependencies
              run: |
                  sudo apt-get update
                  sudo apt-get install -y clang netcat wget curl libssl-dev llvm libudev-dev make protobuf-compiler pkg-config

            - name: Install yarn
              run: |
                  curl -fsSL --create-dirs -o $HOME/bin/yarn  https://github.com/yarnpkg/yarn/releases/download/v1.22.22/yarn-1.22.22.js
                  chmod +x $HOME/bin/yarn
                  echo "$HOME/bin" >> $GITHUB_PATH

            - name: Set up Node
              uses: actions/setup-node@v3
              with:
                  node-version: 22
                  cache-dependency-path: "evm/yarn.lock"
                  cache: "yarn"

            - name: Install npm dependencies
              working-directory: evm
              run: |
                  yarn install

            - name: Install toolchain
              uses: dtolnay/rust-toolchain@nightly
              with:
                  toolchain: stable

            - name: Add wasm toolchain
              run: |
                  rustup update nightly
                  rustup target add wasm32-unknown-unknown --toolchain nightly
                  rustup target add wasm32-unknown-unknown
                  rustup component add rust-src

            - uses: webfactory/ssh-agent@v0.7.0
              with:
                  ssh-private-key: ${{ secrets.SSH_KEY }}

            - uses: Swatinem/rust-cache@v2

            - name: Run Simnet Tests
              run: |
                  # build hyperbridge binary
                  cargo build -p hyperbridge --release
                  ./target/release/hyperbridge simnode --chain=gargantua-2000 --name=alice --tmp  --state-pruning=archive --blocks-pruning=archive --rpc-port=9990 --port 40337 --log="mmr=trace" --rpc-cors=all --unsafe-rpc-external --rpc-methods=unsafe &
                  ./scripts/wait_for_tcp_port_opening.sh localhost 9990
                  cargo test -p simtests -- --nocapture --ignored --test-threads=1

            - name: Force-stop simnode
              if: always()
              run: |
                echo "Cleaning up any leftover simnode processes..."
                pkill -f "hyperbridge simnode" || true
                fuser -k 9990/tcp || true
                echo "Cleanup complete."

            - name: Run Parachain Devnet
              run: |
                  # install polkadot binary
                  cd ../
                  mkdir -p polkadot-sdk/target/release
                  cd polkadot-sdk/target/release
                  wget -O ./polkadot -q --show-progress 'https://github.com/paritytech/polkadot-sdk/releases/download/polkadot-stable2503-7/polkadot'
                  wget -O ./polkadot-parachain -q --show-progress 'https://github.com/paritytech/polkadot-sdk/releases/download/polkadot-stable2503-7/polkadot-parachain'
                  wget -O ./polkadot-execute-worker -q --show-progress 'https://github.com/paritytech/polkadot-sdk/releases/download/polkadot-stable2503-7/polkadot-execute-worker'
                  wget -O ./polkadot-prepare-worker -q --show-progress 'https://github.com/paritytech/polkadot-sdk/releases/download/polkadot-stable2503-7/polkadot-prepare-worker'
                  sudo chmod +x ./polkadot
                  sudo chmod +x ./polkadot-parachain
                  sudo chmod +x ./polkadot-execute-worker
                  sudo chmod +x ./polkadot-prepare-worker

                  # get back in to hyperbridge
                  cd ../../../hyperbridge

                  # install zombienet
                  wget -O ./zombienet -q --show-progress https://github.com/paritytech/zombienet/releases/download/v1.3.133/zombienet-linux-x64
                  sudo chmod +x ./zombienet

                  # spawn devnet
                  nohup ./zombienet spawn --provider native ./scripts/zombienet/local-testnet.toml & disown
                  ./scripts/wait_for_tcp_port_opening.sh localhost 9922
                  ./scripts/wait_for_tcp_port_opening.sh localhost 9990
                  ./scripts/wait_for_tcp_port_opening.sh localhost 9910

            #      - name: Beefy integration tests
            #        run: |
            #          cargo test -p ismp-solidity-tests -- --nocapture --ignored

            # - name: parachain messaging relayer integration tests
            #   run: |
            #     cargo test -p tesseract-integration-test --lib -- --ignored --test-threads=1

            - name: Xcm integration tests
              run: |
                  cargo test -p pallet-ismp-testsuite --lib xcm_integration_test -- --nocapture --ignored

            - name: Run Eth POS Devnet Electra
              run: |
                  git clone --branch david/electra https://github.com/polytope-labs/eth-pos-devnet.git
                  DOCKER_CLIENT_TIMEOUT=300 COMPOSE_HTTP_TIMEOUT=300 docker-compose -f ./eth-pos-devnet/docker-compose.yml up -d
                  ./scripts/wait_for_tcp_port_opening.sh localhost 3500
                  ./scripts/wait_for_tcp_port_opening.sh localhost 8545

            - name: sync-committee electra integration tests
              run: |
                  cargo test -p sync-committee-prover -- --nocapture --ignored

            - name: Binance Smart Chain integration tests
              run: |
                  cargo test -p bsc-prover -- --nocapture --ignored

            - name: Tendermint Integration Test
              run: |
                  RUST_LOG=tendermint_prover=trace,tesseract=trace,tendermint_verifier=trace cargo test -p tendermint-prover -- --nocapture --ignored

            - name: Clean up docker
              if: always()
              run: |
                  docker-compose -f ./eth-pos-devnet/docker-compose.yml down
                  sudo rm -rf ./eth-pos-devnet
                  sudo rm -rf ./target

    check-solidity:
        name: Check ismp-solidity
        runs-on: ubuntu-latest
        if: github.event.pull_request.draft == false
        steps:
            - uses: actions/checkout@v3
              with:
                  submodules: recursive

            - name: Install Foundry
              uses: foundry-rs/foundry-toolchain@v1
              with:
                  version: nightly

            - name: Run Forge build
              run: |
                  cd ./evm
                  yarn
                  forge --version
                  forge build --sizes
              id: build

            - name: Run Forge tests
              run: |
                  cd ./evm
                  yarn
                  forge test -vvv
              id: test<|MERGE_RESOLUTION|>--- conflicted
+++ resolved
@@ -1,15 +1,9 @@
 name: CI
 
 on:
-<<<<<<< HEAD
     push:
         branches:
             - dami/implement-stash-and-controller-accounts
-=======
-   push:
-       branches:
-        - main
->>>>>>> c9cde46d
 
    pull_request_target:
        types: [opened, synchronize]

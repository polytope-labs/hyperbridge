// Copyright (C) Polytope Labs Ltd.
// SPDX-License-Identifier: Apache-2.0

// Licensed under the Apache License, Version 2.0 (the "License");
// you may not use this file except in compliance with the License.
// You may obtain a copy of the License at
//
// 	http://www.apache.org/licenses/LICENSE-2.0
//
// Unless required by applicable law or agreed to in writing, software
// distributed under the License is distributed on an "AS IS" BASIS,
// WITHOUT WARRANTIES OR CONDITIONS OF ANY KIND, either express or implied.
// See the License for the specific language governing permissions and
// limitations under the License.

//! ISMP Testsuite

pub mod mocks;
#[cfg(test)]
mod tests;

<<<<<<< HEAD
use std::vec;

use crate::mocks::MOCK_CONSENSUS_CLIENT_ID;
=======
use crate::mocks::{MOCK_CONSENSUS_CLIENT_ID, MOCK_PROXY_CONSENSUS_CLIENT_ID};
>>>>>>> 5d51ea06
use ismp::{
    consensus::{
        ConsensusStateId, IntermediateState, StateCommitment, StateMachineHeight, StateMachineId,
    },
    handlers::{handle_incoming_message, MessageResult},
    host::{Ethereum, IsmpHost, StateMachine},
    messaging::{
        ConsensusMessage, Message, Proof, RequestMessage, ResponseMessage, TimeoutMessage,
    },
    router::{
        DispatchPost, DispatchRequest, IsmpDispatcher, Post, PostResponse, Request,
        RequestResponse, Response,
    },
    util::{hash_post_response, hash_request},
};

fn mock_consensus_state_id() -> ConsensusStateId {
    *b"mock"
}

fn mock_proxy_consensus_state_id() -> ConsensusStateId {
    *b"prox"
}

fn setup_mock_client<H: IsmpHost>(host: &H) -> IntermediateState {
    let intermediate_state = IntermediateState {
        height: StateMachineHeight {
            id: StateMachineId {
                state_id: StateMachine::Ethereum(Ethereum::ExecutionLayer),
                consensus_state_id: mock_consensus_state_id(),
            },
            height: 1,
        },
        commitment: StateCommitment {
            timestamp: 1000,
            overlay_root: None,
            state_root: Default::default(),
        },
    };

    host.store_consensus_state(mock_consensus_state_id(), vec![]).unwrap();
    host.store_consensus_state_id(mock_consensus_state_id(), MOCK_CONSENSUS_CLIENT_ID)
        .unwrap();
    host.store_state_machine_commitment(intermediate_state.height, intermediate_state.commitment)
        .unwrap();

    intermediate_state
}

fn setup_mock_proxy_client<H: IsmpHost>(
    host: &H,
    proxy_state_machine: StateMachine,
) -> IntermediateState {
    let proxy = IntermediateState {
        height: StateMachineHeight {
            id: StateMachineId {
                state_id: proxy_state_machine,
                consensus_state_id: mock_proxy_consensus_state_id(),
            },
            height: 1,
        },
        commitment: StateCommitment {
            timestamp: 1000,
            overlay_root: None,
            state_root: Default::default(),
        },
    };

    host.store_consensus_state(mock_proxy_consensus_state_id(), vec![]).unwrap();
    host.store_consensus_state_id(mock_proxy_consensus_state_id(), MOCK_PROXY_CONSENSUS_CLIENT_ID)
        .unwrap();
    host.store_state_machine_commitment(proxy.height, proxy.commitment).unwrap();
    proxy
}

/*
    Consensus Client and State Machine checks
*/

/// Ensure challenge period rules are followed in all handlers
pub fn check_challenge_period<H: IsmpHost>(host: &H) -> Result<(), &'static str> {
    let consensus_message = Message::Consensus(ConsensusMessage {
        consensus_proof: vec![],
        consensus_state_id: mock_consensus_state_id(),
        signer: vec![],
    });
    let intermediate_state = setup_mock_client(host);
    // Set the previous update time
    let challenge_period = host.challenge_period(mock_consensus_state_id()).unwrap();
    let previous_update_time = host.timestamp() - (challenge_period / 2);
    host.store_consensus_update_time(mock_consensus_state_id(), previous_update_time)
        .unwrap();
    host.store_state_machine_update_time(intermediate_state.height, previous_update_time)
        .unwrap();
    let res = handle_incoming_message::<H>(host, consensus_message);
    assert!(matches!(res, Err(ismp::error::Error::ChallengePeriodNotElapsed { .. })));

    let post = Post {
        source: host.host_state_machine(),
        dest: StateMachine::Kusama(2000),
        nonce: 0,
        from: vec![0u8; 32],
        to: vec![0u8; 32],
        timeout_timestamp: 0,
        data: vec![0u8; 64],
        gas_limit: 0,
    };
    let request = Request::Post(post.clone());
    // Request message handling check
    let request_message = Message::Request(RequestMessage {
        requests: vec![post.clone()],
        proof: Proof { height: intermediate_state.height, proof: vec![] },
        signer: vec![],
    });

    let res = handle_incoming_message(host, request_message);

    assert!(matches!(res, Err(ismp::error::Error::ChallengePeriodNotElapsed { .. })));

    // Response message handling check
    let response_message = Message::Response(ResponseMessage {
        datagram: RequestResponse::Response(vec![Response::Post(PostResponse {
            post,
            response: vec![],
            timeout_timestamp: 0,
            gas_limit: 0,
        })]),
        proof: Proof { height: intermediate_state.height, proof: vec![] },
        signer: vec![],
    });

    let res = handle_incoming_message(host, response_message);
    assert!(matches!(res, Err(ismp::error::Error::ChallengePeriodNotElapsed { .. })));

    // Timeout mesaage handling check
    let timeout_message = Message::Timeout(TimeoutMessage::Post {
        requests: vec![request],
        timeout_proof: Proof { height: intermediate_state.height, proof: vec![] },
    });

    let res = handle_incoming_message(host, timeout_message);
    assert!(matches!(res, Err(ismp::error::Error::ChallengePeriodNotElapsed { .. })));
    Ok(())
}

/// Ensure expired client rules are followed in consensus update
pub fn check_client_expiry<H: IsmpHost>(host: &H) -> Result<(), &'static str> {
    let consensus_message = Message::Consensus(ConsensusMessage {
        consensus_proof: vec![],
        consensus_state_id: mock_consensus_state_id(),
        signer: vec![],
    });
    setup_mock_client(host);
    // Set the previous update time
    let unbonding_period = host.unbonding_period(mock_consensus_state_id()).unwrap();
    let previous_update_time = host.timestamp() - unbonding_period;
    host.store_consensus_update_time(mock_consensus_state_id(), previous_update_time)
        .unwrap();

    let res = handle_incoming_message::<H>(host, consensus_message);
    assert!(matches!(res, Err(ismp::error::Error::UnbondingPeriodElapsed { .. })));

    Ok(())
}

/// Frozen state machine checks in message handlers
pub fn frozen_check<H: IsmpHost>(host: &H) -> Result<(), &'static str> {
    let intermediate_state = setup_mock_client(host);
    // Set the previous update time
    let challenge_period = host.challenge_period(mock_consensus_state_id()).unwrap();
    let previous_update_time = host.timestamp() - (challenge_period * 2);
    host.store_consensus_update_time(mock_consensus_state_id(), previous_update_time)
        .unwrap();
    host.store_state_machine_update_time(intermediate_state.height, previous_update_time)
        .unwrap();
    host.freeze_state_machine(intermediate_state.height.id).unwrap();

    let post = Post {
        source: host.host_state_machine(),
        dest: StateMachine::Kusama(2000),
        nonce: 0,
        from: vec![0u8; 32],
        to: vec![0u8; 32],
        timeout_timestamp: 0,
        data: vec![0u8; 64],
        gas_limit: 0,
    };
    let request = Request::Post(post.clone());
    // Request message handling check
    let request_message = Message::Request(RequestMessage {
        requests: vec![post.clone()],
        proof: Proof { height: intermediate_state.height, proof: vec![] },
        signer: vec![],
    });

    let res = handle_incoming_message(host, request_message);

    assert!(matches!(res, Err(ismp::error::Error::FrozenStateMachine { .. })));

    // Response message handling check
    let response_message = Message::Response(ResponseMessage {
        datagram: RequestResponse::Response(vec![Response::Post(PostResponse {
            post,
            response: vec![],
            timeout_timestamp: 0,
            gas_limit: 0,
        })]),
        proof: Proof { height: intermediate_state.height, proof: vec![] },
        signer: vec![],
    });

    let res = handle_incoming_message(host, response_message);
    assert!(matches!(res, Err(ismp::error::Error::FrozenStateMachine { .. })));

    // Timeout mesaage handling check
    let timeout_message = Message::Timeout(TimeoutMessage::Post {
        requests: vec![request],
        timeout_proof: Proof { height: intermediate_state.height, proof: vec![] },
    });

    let res = handle_incoming_message(host, timeout_message);
    assert!(matches!(res, Err(ismp::error::Error::FrozenStateMachine { .. })));

    Ok(())
}

/// Ensure post request timeouts are handled properly
pub fn post_request_timeout_check<H, D>(host: &H, dispatcher: &D) -> Result<(), &'static str>
where
    H: IsmpHost,
    D: IsmpDispatcher,
    D::Account: From<[u8; 32]>,
    D::Balance: From<u32>,
{
    let intermediate_state = setup_mock_client(host);
    let challenge_period = host.challenge_period(mock_consensus_state_id()).unwrap();
    let previous_update_time = host.timestamp().saturating_sub(challenge_period * 2);
    host.store_consensus_update_time(mock_consensus_state_id(), previous_update_time)
        .unwrap();
    host.store_state_machine_update_time(intermediate_state.height, previous_update_time)
        .unwrap();
    let dispatch_post = DispatchPost {
        dest: intermediate_state.height.id.state_id,
        from: vec![0u8; 32],
        to: vec![0u8; 32],
        timeout_timestamp: intermediate_state.commitment.timestamp,
        data: vec![0u8; 64],
        gas_limit: 0,
    };
    let post = Post {
        source: host.host_state_machine(),
        dest: StateMachine::Kusama(2000),
        nonce: 0,
        from: vec![0u8; 32],
        to: vec![0u8; 32],
        timeout_timestamp: intermediate_state.commitment.timestamp,
        data: vec![0u8; 64],
        gas_limit: 0,
    };
    let request = Request::Post(post);
    let dispatch_request = DispatchRequest::Post(dispatch_post);
    dispatcher
        .dispatch_request(dispatch_request, [0; 32].into(), 0u32.into())
        .unwrap();

    // Timeout message handling check
    let timeout_message = Message::Timeout(TimeoutMessage::Post {
        requests: vec![request.clone()],
        timeout_proof: Proof { height: intermediate_state.height, proof: vec![] },
    });

    handle_incoming_message(host, timeout_message).unwrap();

    // Assert that request commitment was deleted
    let commitment = hash_request::<H>(&request);
    let res = host.request_commitment(commitment);
    assert!(matches!(res, Err(..)));
    Ok(())
}

/// Ensure post request timeouts are handled properly
pub fn post_response_timeout_check<H, D>(host: &H, dispatcher: &D) -> Result<(), &'static str>
where
    H: IsmpHost,
    D: IsmpDispatcher,
    D::Account: From<[u8; 32]>,
    D::Balance: From<u32>,
{
    let intermediate_state = setup_mock_client(host);
    let challenge_period = host.challenge_period(mock_consensus_state_id()).unwrap();
    let previous_update_time = host.timestamp() - (challenge_period * 2);
    host.store_consensus_update_time(mock_consensus_state_id(), previous_update_time)
        .unwrap();
    host.store_state_machine_update_time(intermediate_state.height, previous_update_time)
        .unwrap();

    let request = Post {
        source: intermediate_state.height.id.state_id,
        dest: host.host_state_machine(),
        nonce: 0,
        from: vec![0u8; 32],
        to: vec![0u8; 32],
        timeout_timestamp: 0,
        data: vec![0u8; 64],
        gas_limit: 0,
    };

    let request_message = Message::Request(RequestMessage {
        requests: vec![request.clone()],
        proof: Proof { height: intermediate_state.height, proof: vec![] },
        signer: vec![],
    });

    handle_incoming_message(host, request_message).unwrap();
    // Assert that request was acknowledged
    assert!(matches!(host.request_receipt(&Request::Post(request.clone())), Some(_)));

    let response =
        PostResponse { post: request, response: vec![], timeout_timestamp: 100, gas_limit: 0 };
    dispatcher
        .dispatch_response(response.clone(), [0; 32].into(), 0u32.into())
        .unwrap();

    let timeout_message = Message::Timeout(TimeoutMessage::PostResponse {
        responses: vec![response.clone()],
        timeout_proof: Proof { height: intermediate_state.height, proof: vec![] },
    });

    handle_incoming_message(host, timeout_message).unwrap();

    // Assert that response commitment was deleted
    let commitment = hash_post_response::<H>(&response);
    let res = host.response_commitment(commitment);
    assert!(matches!(res, Err(..)));
    Ok(())
}

/*
    Check correctness of router implementation
*/

/// Check that dispatcher stores commitments for outgoing requests and responses and rejects
/// duplicate responses
pub fn write_outgoing_commitments<H, D>(host: &H, dispatcher: &D) -> Result<(), &'static str>
where
    H: IsmpHost,
    D: IsmpDispatcher,
    D::Account: From<[u8; 32]>,
    D::Balance: From<u32>,
{
    let post = DispatchPost {
        dest: StateMachine::Kusama(2000),
        from: vec![0u8; 32],
        to: vec![0u8; 32],
        timeout_timestamp: 0,
        data: vec![0u8; 64],
        gas_limit: 0,
    };
    let dispatch_request = DispatchRequest::Post(post);
    // Dispatch the request the first time
    dispatcher
        .dispatch_request(dispatch_request, [0; 32].into(), 0u32.into())
        .map_err(|_| "Dispatcher failed to dispatch request")?;
    // Fetch commitment from storage
    let post = Post {
        source: host.host_state_machine(),
        dest: StateMachine::Kusama(2000),
        nonce: 0,
        from: vec![0u8; 32],
        to: vec![0u8; 32],
        timeout_timestamp: 0,
        data: vec![0u8; 64],
        gas_limit: 0,
    };
    let request = Request::Post(post);
    let commitment = hash_request::<H>(&request);
    host.request_commitment(commitment)
        .map_err(|_| "Expected Request commitment to be found in storage")?;
    let post = Post {
        source: StateMachine::Kusama(2000),
        dest: host.host_state_machine(),
        nonce: 0,
        from: vec![0u8; 32],
        to: vec![0u8; 32],
        timeout_timestamp: 0,
        data: vec![0u8; 64],
        gas_limit: 0,
    };
    let response = PostResponse { post, response: vec![], timeout_timestamp: 0, gas_limit: 0 };
    // Dispatch the outgoing response for the first time
    dispatcher
        .dispatch_response(response.clone(), [0; 32].into(), 0u32.into())
        .map_err(|_| "Router failed to dispatch request")?;
    // Dispatch the same response a second time
    let err = dispatcher.dispatch_response(response, [0; 32].into(), 0u32.into());
    assert!(err.is_err(), "Expected router to return error for duplicate response");

    Ok(())
}

/// This should prevent a request from timing out on a proxy when there exists a consensus client
/// for the request destination
/// The State machine for the proxy is assumed in this test to be ``StateMachine::Kusama(2000);``
/// the State machine for the host is assumed in this test to be ``StateMachine::Polkadot(1000)``
/// The destination state machine for the test is assumed to be
/// ``StateMachine::Ethereum(Ethereum::ExecutionLayer)``
pub fn prevent_request_timeout_on_proxy_with_known_state_machine<H, D>(
    host: &H,
    dispatcher: &D,
    proxy_state_machine: StateMachine,
    direct_conn_state_machine: StateMachine,
) -> Result<(), &'static str>
where
    H: IsmpHost,
    D: IsmpDispatcher,
    D::Account: From<[u8; 32]>,
    D::Balance: From<u32>,
{
    let challenge_period = host.challenge_period(mock_consensus_state_id()).unwrap();
    let previous_update_time = host.timestamp() - (challenge_period * 2);

    let proxy = setup_mock_proxy_client(host, proxy_state_machine);

    host.store_consensus_update_time(mock_proxy_consensus_state_id(), previous_update_time)
        .unwrap();
    host.store_state_machine_update_time(proxy.height, previous_update_time)
        .unwrap();

    // check for the two consensus clients and also add the clinet the other one
    //assert that one consensus client is for the proxy and the other is for the destination chain

    let consensus_clients = host.consensus_clients();
    assert!(consensus_clients.len() > 1);

    // assert that destination chain concensus client is in the Host list of clients
    // destination chain concensus in this test is assumed to be MOCK_CONSENSUS_CLIENT_ID

    let proxy_consensus_client_id = consensus_clients
        .iter()
        .find(|client| client.state_machine(proxy_state_machine).ok().is_some())
        .expect("The proxy consensus client should be set for this test")
        .consensus_client_id();
    let destination_consensus_client_id = consensus_clients
        .iter()
        .find(|client| client.state_machine(direct_conn_state_machine).ok().is_some())
        .expect("The directly connected chain's consensus client should be set for this test")
        .consensus_client_id();

    // For our test case we assert that there exists distinct consensus clients for the proxy and
    // the direct connection

    assert_ne!(proxy_consensus_client_id, destination_consensus_client_id);

    let dispatch_post = DispatchPost {
        dest: direct_conn_state_machine,
        from: vec![0u8; 32],
        to: vec![0u8; 32],
        timeout_timestamp: proxy.commitment.timestamp,
        data: vec![0u8; 64],
        gas_limit: 0,
    };

    let post = Post {
        source: host.host_state_machine(),
        dest: direct_conn_state_machine,
        nonce: 0,
        from: vec![0u8; 32],
        to: vec![0u8; 32],
        timeout_timestamp: proxy.commitment.timestamp,
        data: vec![0u8; 64],
        gas_limit: 0,
    };

    let request = Request::Post(post.clone());

    let dispatch_request = DispatchRequest::Post(dispatch_post);
    dispatcher
        .dispatch_request(dispatch_request, [0; 32].into(), 0u32.into())
        .unwrap();

    let timeout_message = Message::Timeout(TimeoutMessage::Post {
        requests: vec![request.clone()],
        timeout_proof: Proof { height: proxy.height, proof: vec![] },
    });

    let res = handle_incoming_message(host, timeout_message).unwrap();

    // Assert that the dispatch results are empty which means the timeout message was ignored.
    let dispatch_results_length = match res {
        MessageResult::Timeout(dispatch_results) => dispatch_results.len(),
        _ => unreachable!(),
    };

    assert_eq!(dispatch_results_length, 0);

    Ok(())
}

/// This should prevent a response from timing out on a proxy when there exists a consensus client
/// for the request destination
pub fn prevent_response_timeout_on_proxy_with_known_state_machine<H, D>(
    host: &H,
    dispatcher: &D,
    proxy_state_machine: StateMachine,
    direct_conn_state_machine: StateMachine,
) -> Result<(), &'static str>
where
    H: IsmpHost,
    D: IsmpDispatcher,
    D::Account: From<[u8; 32]>,
    D::Balance: From<u32>,
{
    let intermediate_state = setup_mock_client(host);
    let challenge_period = host.challenge_period(mock_consensus_state_id()).unwrap();
    let previous_update_time = host.timestamp() - (challenge_period * 2);
    host.store_consensus_update_time(mock_consensus_state_id(), previous_update_time)
        .unwrap();
    host.store_state_machine_update_time(intermediate_state.height, previous_update_time)
        .unwrap();

    let proxy = setup_mock_proxy_client(host, proxy_state_machine);

    host.store_consensus_update_time(mock_proxy_consensus_state_id(), previous_update_time)
        .unwrap();
    host.store_state_machine_update_time(proxy.height, previous_update_time)
        .unwrap();

    // check for the two consensus clients and also add the clinet the other one
    //assert that one consensus client is for the proxy and the other is for the destination chain

    let consensus_clients = host.consensus_clients();
    assert!(consensus_clients.len() > 1);

    // assert that destination chain concensus client is in the Host list of clients
    // destination chain concensus in this test is assumed to be MOCK_CONSENSUS_CLIENT_ID

    let proxy_consensus_client_id = consensus_clients
        .iter()
        .find(|client| client.state_machine(proxy_state_machine).ok().is_some())
        .expect("The proxy consensus client should be set for this test")
        .consensus_client_id();
    let destination_consensus_client_id = consensus_clients
        .iter()
        .find(|client| client.state_machine(direct_conn_state_machine).ok().is_some())
        .expect("The proxy destination chain's consensus client should be set for this test")
        .consensus_client_id();

    // For our test case we assert that there exists distinct consensus clients for the proxy and
    // the direct connection

    assert_ne!(proxy_consensus_client_id, destination_consensus_client_id);

    let request = Post {
        source: direct_conn_state_machine,
        dest: host.host_state_machine(),
        nonce: 0,
        from: vec![0u8; 32],
        to: vec![0u8; 32],
        timeout_timestamp: 0,
        data: vec![0u8; 64],
        gas_limit: 0,
    };

    let request_message = Message::Request(RequestMessage {
        requests: vec![request.clone()],
        proof: Proof { height: intermediate_state.height, proof: vec![] },
        signer: vec![],
    });

    handle_incoming_message(host, request_message).unwrap();
    // Assert that request was acknowledged
    assert!(matches!(host.request_receipt(&Request::Post(request.clone())), Some(_)));

    let response =
        PostResponse { post: request, response: vec![], timeout_timestamp: 100, gas_limit: 0 };
    dispatcher
        .dispatch_response(response.clone(), [0; 32].into(), 0u32.into())
        .unwrap();

    let timeout_message = Message::Timeout(TimeoutMessage::PostResponse {
        responses: vec![response.clone()],
        timeout_proof: Proof { height: proxy.height, proof: vec![] },
    });

    let res = handle_incoming_message(host, timeout_message).unwrap();

    // Assert that the dispatch results are empty
    let dispatch_results_length = match res {
        MessageResult::Timeout(dispatch_results) => dispatch_results.len(),
        _ => unreachable!(),
    };

    assert_eq!(dispatch_results_length, 0);

    Ok(())
}
/// This should check that if a proxy isn't configured, requests are not valid if they don't come
/// from the state machine claimed in the proof as well as check that the request destination
/// matches the host state machine.
pub fn check_request_source_and_destination() {}

/// This should check that if a proxy isn't configured, responses are not valid if they don't come
/// from the state machine claimed in the proof
pub fn check_response_source() {}

/// Check that proxies can dispatch requests & responses.
// check that state machine can dispatch request and responses
pub fn sanity_check_for_proxies() {}<|MERGE_RESOLUTION|>--- conflicted
+++ resolved
@@ -19,13 +19,7 @@
 #[cfg(test)]
 mod tests;
 
-<<<<<<< HEAD
-use std::vec;
-
-use crate::mocks::MOCK_CONSENSUS_CLIENT_ID;
-=======
 use crate::mocks::{MOCK_CONSENSUS_CLIENT_ID, MOCK_PROXY_CONSENSUS_CLIENT_ID};
->>>>>>> 5d51ea06
 use ismp::{
     consensus::{
         ConsensusStateId, IntermediateState, StateCommitment, StateMachineHeight, StateMachineId,
@@ -41,6 +35,7 @@
     },
     util::{hash_post_response, hash_request},
 };
+use std::vec;
 
 fn mock_consensus_state_id() -> ConsensusStateId {
     *b"mock"

--- conflicted
+++ resolved
@@ -891,11 +891,8 @@
 		[pallet_proxy, Proxy]
 		[cumulus_pallet_parachain_system, ParachainSystem]
 		[pallet_session, SessionBench::<Runtime>]
-<<<<<<< HEAD
+		[ismp_grandpa, IsmpGrandpa]
 		[ismp_parachain, IsmpParachain]
-=======
-		[ismp_grandpa, IsmpGrandpa]
->>>>>>> a2cb646d
 	);
 }
 

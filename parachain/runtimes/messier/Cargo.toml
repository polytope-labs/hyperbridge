[package]
name = "messier-runtime"
version = "0.1.0"
authors = ["Polytope Labs <hello@polytope.technology>"]
description = "Parachain runtime implementation of the hyperbridge protocol (Kusama)"
edition = "2021"

[package.metadata.docs.rs]
targets = ["x86_64-unknown-linux-gnu"]

[build-dependencies]
substrate-wasm-builder = { workspace = true }

[dependencies]
# crates.io
codec = { package = "parity-scale-codec", version = "3.0.0", default-features = false, features = ["derive"] }
hex-literal = { version = "0.3.4", optional = true }
log = { version = "0.4.17", default-features = false }
scale-info = { version = "2.3.1", default-features = false, features = ["derive"] }
smallvec = "1.10.0"

# Substrate
frame-benchmarking = { workspace = true, optional = true }
frame-system-benchmarking = { workspace = true, optional = true }

frame-executive = { workspace = true }
frame-support = { workspace = true }
frame-system = { workspace = true }
frame-system-rpc-runtime-api = { workspace = true }
frame-try-runtime = { workspace = true, optional = true }
pallet-aura = { workspace = true }
pallet-authorship = { workspace = true }
pallet-balances = { workspace = true }
pallet-session = { workspace = true }
pallet-sudo = { workspace = true }
pallet-timestamp = { workspace = true }
pallet-transaction-payment = { workspace = true }
pallet-transaction-payment-rpc-runtime-api = { workspace = true }
pallet-message-queue = { workspace = true }
sp-api = { workspace = true }
sp-block-builder = { workspace = true }
sp-consensus-aura = { workspace = true }
sp-core = { workspace = true }
sp-inherents = { workspace = true }
sp-offchain = { workspace = true }
sp-runtime = { workspace = true }
sp-session = { workspace = true }
sp-std = { workspace = true }
sp-transaction-pool = { workspace = true }
sp-version = { workspace = true }
sp-storage = { workspace = true }
sp-genesis-builder = { workspace = true }

# Polkadot
pallet-xcm = { workspace = true }
polkadot-parachain-primitives = { workspace = true }
polkadot-runtime-common = { workspace = true }
staging-xcm = { workspace = true }
staging-xcm-builder = { workspace = true }
staging-xcm-executor = { workspace = true }

# Cumulus
cumulus-pallet-aura-ext = { workspace = true }
cumulus-pallet-dmp-queue = { workspace = true }
cumulus-pallet-parachain-system = { workspace = true }
cumulus-pallet-session-benchmarking = {workspace = true }
cumulus-pallet-xcm = { workspace = true }
cumulus-pallet-xcmp-queue = { workspace = true }
cumulus-primitives-core = { workspace = true }
cumulus-primitives-timestamp = { workspace = true }
cumulus-primitives-utility = { workspace = true }
pallet-collator-selection = { workspace = true }
parachain-info = { workspace = true }
parachains-common = { workspace = true  }

# polytope-labs
ismp = { path = "../../modules/ismp/core", default-features = false }

# ismp modules
pallet-ismp = { path = "../../modules/ismp/pallet", default-features = false }
ismp-demo = { path = "../../modules/ismp/demo", default-features = false }
ismp-runtime-api = { path = "../../modules/ismp/runtime-api", default-features = false }
ismp-sync-committee = { path = "../../modules/ismp/sync-committee", default-features = false }
<<<<<<< HEAD
ismp-bnb-pos = { path = "../../modules/ismp/bnb-pos", default-features = false }
=======
ismp-polygon-pos = { path = "../../modules/ismp/polygon-pos", default-features = false }
>>>>>>> 3a2fed04

[features]
default = [
	"std",
]
std = [
	"codec/std",
	"log/std",
	"scale-info/std",
	"ismp/std",
	"cumulus-pallet-aura-ext/std",
	"cumulus-pallet-dmp-queue/std",
	"cumulus-pallet-parachain-system/std",
	"cumulus-pallet-xcm/std",
	"cumulus-pallet-xcmp-queue/std",
	"cumulus-primitives-core/std",
	"cumulus-primitives-timestamp/std",
	"cumulus-primitives-utility/std",
	"frame-executive/std",
	"frame-support/std",
	"frame-system-rpc-runtime-api/std",
	"frame-system/std",
	"pallet-aura/std",
	"pallet-authorship/std",
	"pallet-balances/std",
	"pallet-collator-selection/std",
	"pallet-session/std",
	"pallet-sudo/std",
	"pallet-timestamp/std",
	"pallet-transaction-payment-rpc-runtime-api/std",
	"pallet-transaction-payment/std",
	"pallet-xcm/std",
	"pallet-ismp/std",
	"ismp-runtime-api/std",
	"ismp-demo/std",
	"parachain-info/std",
	"polkadot-parachain-primitives/std",
	"polkadot-runtime-common/std",
	"sp-api/std",
	"sp-block-builder/std",
	"sp-consensus-aura/std",
	"sp-core/std",
	"sp-inherents/std",
	"sp-offchain/std",
	"sp-runtime/std",
	"sp-session/std",
	"sp-std/std",
	"sp-transaction-pool/std",
	"sp-version/std",
	"sp-storage/std",
	"staging-xcm-builder/std",
	"staging-xcm-executor/std",
	"staging-xcm/std",
	"pallet-message-queue/std",
	"ismp-sync-committee/std",
	"ismp-bnb-pos/std",
	"parachains-common/std",
	"ismp-polygon-pos/std"
]

runtime-benchmarks = [
	"hex-literal",
	"frame-benchmarking/runtime-benchmarks",
	"frame-support/runtime-benchmarks",
	"frame-system-benchmarking/runtime-benchmarks",
	"frame-system/runtime-benchmarks",
	"pallet-balances/runtime-benchmarks",
	"pallet-collator-selection/runtime-benchmarks",
	"pallet-timestamp/runtime-benchmarks",
	"pallet-xcm/runtime-benchmarks",
	"sp-runtime/runtime-benchmarks",
	"staging-xcm-builder/runtime-benchmarks",
	"cumulus-pallet-session-benchmarking/runtime-benchmarks",
	"cumulus-pallet-xcmp-queue/runtime-benchmarks",
]

try-runtime = [
	"cumulus-pallet-aura-ext/try-runtime",
	"cumulus-pallet-dmp-queue/try-runtime",
	"cumulus-pallet-parachain-system/try-runtime",
	"cumulus-pallet-xcm/try-runtime",
	"cumulus-pallet-xcmp-queue/try-runtime",
	"frame-executive/try-runtime",
	"frame-system/try-runtime",
	"frame-try-runtime/try-runtime",
	"pallet-aura/try-runtime",
	"pallet-authorship/try-runtime",
	"pallet-balances/try-runtime",
	"pallet-collator-selection/try-runtime",
	"pallet-session/try-runtime",
	"pallet-sudo/try-runtime",
	"pallet-timestamp/try-runtime",
	"pallet-transaction-payment/try-runtime",
	"pallet-xcm/try-runtime",
	"parachain-info/try-runtime",
]

sepolia = ["ismp-sync-committee/sepolia"]
mainnet = ["ismp-sync-committee/mainnet"]<|MERGE_RESOLUTION|>--- conflicted
+++ resolved
@@ -81,11 +81,8 @@
 ismp-demo = { path = "../../modules/ismp/demo", default-features = false }
 ismp-runtime-api = { path = "../../modules/ismp/runtime-api", default-features = false }
 ismp-sync-committee = { path = "../../modules/ismp/sync-committee", default-features = false }
-<<<<<<< HEAD
+ismp-polygon-pos = { path = "../../modules/ismp/polygon-pos", default-features = false }
 ismp-bnb-pos = { path = "../../modules/ismp/bnb-pos", default-features = false }
-=======
-ismp-polygon-pos = { path = "../../modules/ismp/polygon-pos", default-features = false }
->>>>>>> 3a2fed04
 
 [features]
 default = [

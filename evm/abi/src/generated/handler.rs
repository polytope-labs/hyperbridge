pub use handler::*;
/// This module was auto-generated with ethers-rs Abigen.
/// More information at: <https://github.com/gakonst/ethers-rs>
#[allow(
    clippy::enum_variant_names,
    clippy::too_many_arguments,
    clippy::upper_case_acronyms,
    clippy::type_complexity,
    dead_code,
    non_camel_case_types,
)]
pub mod handler {
    pub use super::super::shared_types::*;
    #[allow(deprecated)]
    fn __abi() -> ::ethers::core::abi::Abi {
        ::ethers::core::abi::ethabi::Contract {
            constructor: ::core::option::Option::None,
            functions: ::core::convert::From::from([
                (
                    ::std::borrow::ToOwned::to_owned("handleConsensus"),
                    ::std::vec![
                        ::ethers::core::abi::ethabi::Function {
                            name: ::std::borrow::ToOwned::to_owned("handleConsensus"),
                            inputs: ::std::vec![
                                ::ethers::core::abi::ethabi::Param {
                                    name: ::std::borrow::ToOwned::to_owned("host"),
                                    kind: ::ethers::core::abi::ethabi::ParamType::Address,
                                    internal_type: ::core::option::Option::Some(
                                        ::std::borrow::ToOwned::to_owned("contract IIsmpHost"),
                                    ),
                                },
                                ::ethers::core::abi::ethabi::Param {
                                    name: ::std::borrow::ToOwned::to_owned("proof"),
                                    kind: ::ethers::core::abi::ethabi::ParamType::Bytes,
                                    internal_type: ::core::option::Option::Some(
                                        ::std::borrow::ToOwned::to_owned("bytes"),
                                    ),
                                },
                            ],
                            outputs: ::std::vec![],
                            constant: ::core::option::Option::None,
                            state_mutability: ::ethers::core::abi::ethabi::StateMutability::NonPayable,
                        },
                    ],
                ),
                (
                    ::std::borrow::ToOwned::to_owned("handleGetRequestTimeouts"),
                    ::std::vec![
                        ::ethers::core::abi::ethabi::Function {
                            name: ::std::borrow::ToOwned::to_owned(
                                "handleGetRequestTimeouts",
                            ),
                            inputs: ::std::vec![
                                ::ethers::core::abi::ethabi::Param {
                                    name: ::std::borrow::ToOwned::to_owned("host"),
                                    kind: ::ethers::core::abi::ethabi::ParamType::Address,
                                    internal_type: ::core::option::Option::Some(
                                        ::std::borrow::ToOwned::to_owned("contract IIsmpHost"),
                                    ),
                                },
                                ::ethers::core::abi::ethabi::Param {
                                    name: ::std::borrow::ToOwned::to_owned("message"),
                                    kind: ::ethers::core::abi::ethabi::ParamType::Tuple(
                                        ::std::vec![
                                            ::ethers::core::abi::ethabi::ParamType::Array(
                                                ::std::boxed::Box::new(
                                                    ::ethers::core::abi::ethabi::ParamType::Tuple(
                                                        ::std::vec![
                                                            ::ethers::core::abi::ethabi::ParamType::Bytes,
                                                            ::ethers::core::abi::ethabi::ParamType::Bytes,
                                                            ::ethers::core::abi::ethabi::ParamType::Uint(64usize),
                                                            ::ethers::core::abi::ethabi::ParamType::Bytes,
                                                            ::ethers::core::abi::ethabi::ParamType::Uint(64usize),
                                                            ::ethers::core::abi::ethabi::ParamType::Array(
                                                                ::std::boxed::Box::new(
                                                                    ::ethers::core::abi::ethabi::ParamType::Bytes,
                                                                ),
                                                            ),
                                                            ::ethers::core::abi::ethabi::ParamType::Uint(64usize),
                                                        ],
                                                    ),
                                                ),
                                            ),
                                        ],
                                    ),
                                    internal_type: ::core::option::Option::Some(
                                        ::std::borrow::ToOwned::to_owned("struct GetTimeoutMessage"),
                                    ),
                                },
                            ],
                            outputs: ::std::vec![],
                            constant: ::core::option::Option::None,
                            state_mutability: ::ethers::core::abi::ethabi::StateMutability::NonPayable,
                        },
                    ],
                ),
                (
                    ::std::borrow::ToOwned::to_owned("handleGetResponses"),
                    ::std::vec![
                        ::ethers::core::abi::ethabi::Function {
                            name: ::std::borrow::ToOwned::to_owned("handleGetResponses"),
                            inputs: ::std::vec![
                                ::ethers::core::abi::ethabi::Param {
                                    name: ::std::borrow::ToOwned::to_owned("host"),
                                    kind: ::ethers::core::abi::ethabi::ParamType::Address,
                                    internal_type: ::core::option::Option::Some(
                                        ::std::borrow::ToOwned::to_owned("contract IIsmpHost"),
                                    ),
                                },
                                ::ethers::core::abi::ethabi::Param {
                                    name: ::std::borrow::ToOwned::to_owned("message"),
                                    kind: ::ethers::core::abi::ethabi::ParamType::Tuple(
                                        ::std::vec![
                                            ::ethers::core::abi::ethabi::ParamType::Array(
                                                ::std::boxed::Box::new(
                                                    ::ethers::core::abi::ethabi::ParamType::Bytes,
                                                ),
                                            ),
                                            ::ethers::core::abi::ethabi::ParamType::Tuple(
                                                ::std::vec![
                                                    ::ethers::core::abi::ethabi::ParamType::Uint(256usize),
                                                    ::ethers::core::abi::ethabi::ParamType::Uint(256usize),
                                                ],
                                            ),
                                            ::ethers::core::abi::ethabi::ParamType::Array(
                                                ::std::boxed::Box::new(
                                                    ::ethers::core::abi::ethabi::ParamType::Tuple(
                                                        ::std::vec![
                                                            ::ethers::core::abi::ethabi::ParamType::Bytes,
                                                            ::ethers::core::abi::ethabi::ParamType::Bytes,
                                                            ::ethers::core::abi::ethabi::ParamType::Uint(64usize),
                                                            ::ethers::core::abi::ethabi::ParamType::Bytes,
                                                            ::ethers::core::abi::ethabi::ParamType::Uint(64usize),
                                                            ::ethers::core::abi::ethabi::ParamType::Array(
                                                                ::std::boxed::Box::new(
                                                                    ::ethers::core::abi::ethabi::ParamType::Bytes,
                                                                ),
                                                            ),
                                                            ::ethers::core::abi::ethabi::ParamType::Uint(64usize),
                                                        ],
                                                    ),
                                                ),
                                            ),
                                        ],
                                    ),
                                    internal_type: ::core::option::Option::Some(
                                        ::std::borrow::ToOwned::to_owned(
                                            "struct GetResponseMessage",
                                        ),
                                    ),
                                },
                            ],
                            outputs: ::std::vec![],
                            constant: ::core::option::Option::None,
                            state_mutability: ::ethers::core::abi::ethabi::StateMutability::NonPayable,
                        },
                    ],
                ),
                (
                    ::std::borrow::ToOwned::to_owned("handlePostRequestTimeouts"),
                    ::std::vec![
                        ::ethers::core::abi::ethabi::Function {
                            name: ::std::borrow::ToOwned::to_owned(
                                "handlePostRequestTimeouts",
                            ),
                            inputs: ::std::vec![
                                ::ethers::core::abi::ethabi::Param {
                                    name: ::std::borrow::ToOwned::to_owned("host"),
                                    kind: ::ethers::core::abi::ethabi::ParamType::Address,
                                    internal_type: ::core::option::Option::Some(
                                        ::std::borrow::ToOwned::to_owned("contract IIsmpHost"),
                                    ),
                                },
                                ::ethers::core::abi::ethabi::Param {
                                    name: ::std::borrow::ToOwned::to_owned("message"),
                                    kind: ::ethers::core::abi::ethabi::ParamType::Tuple(
                                        ::std::vec![
                                            ::ethers::core::abi::ethabi::ParamType::Array(
                                                ::std::boxed::Box::new(
                                                    ::ethers::core::abi::ethabi::ParamType::Tuple(
                                                        ::std::vec![
                                                            ::ethers::core::abi::ethabi::ParamType::Bytes,
                                                            ::ethers::core::abi::ethabi::ParamType::Bytes,
                                                            ::ethers::core::abi::ethabi::ParamType::Uint(64usize),
                                                            ::ethers::core::abi::ethabi::ParamType::Bytes,
                                                            ::ethers::core::abi::ethabi::ParamType::Bytes,
                                                            ::ethers::core::abi::ethabi::ParamType::Uint(64usize),
                                                            ::ethers::core::abi::ethabi::ParamType::Bytes,
                                                        ],
                                                    ),
                                                ),
                                            ),
                                            ::ethers::core::abi::ethabi::ParamType::Tuple(
                                                ::std::vec![
                                                    ::ethers::core::abi::ethabi::ParamType::Uint(256usize),
                                                    ::ethers::core::abi::ethabi::ParamType::Uint(256usize),
                                                ],
                                            ),
                                            ::ethers::core::abi::ethabi::ParamType::Array(
                                                ::std::boxed::Box::new(
                                                    ::ethers::core::abi::ethabi::ParamType::Bytes,
                                                ),
                                            ),
                                        ],
                                    ),
                                    internal_type: ::core::option::Option::Some(
                                        ::std::borrow::ToOwned::to_owned(
                                            "struct PostRequestTimeoutMessage",
                                        ),
                                    ),
                                },
                            ],
                            outputs: ::std::vec![],
                            constant: ::core::option::Option::None,
                            state_mutability: ::ethers::core::abi::ethabi::StateMutability::NonPayable,
                        },
                    ],
                ),
                (
                    ::std::borrow::ToOwned::to_owned("handlePostRequests"),
                    ::std::vec![
                        ::ethers::core::abi::ethabi::Function {
                            name: ::std::borrow::ToOwned::to_owned("handlePostRequests"),
                            inputs: ::std::vec![
                                ::ethers::core::abi::ethabi::Param {
                                    name: ::std::borrow::ToOwned::to_owned("host"),
                                    kind: ::ethers::core::abi::ethabi::ParamType::Address,
                                    internal_type: ::core::option::Option::Some(
                                        ::std::borrow::ToOwned::to_owned("contract IIsmpHost"),
                                    ),
                                },
                                ::ethers::core::abi::ethabi::Param {
                                    name: ::std::borrow::ToOwned::to_owned("request"),
                                    kind: ::ethers::core::abi::ethabi::ParamType::Tuple(
                                        ::std::vec![
                                            ::ethers::core::abi::ethabi::ParamType::Tuple(
                                                ::std::vec![
                                                    ::ethers::core::abi::ethabi::ParamType::Tuple(
                                                        ::std::vec![
                                                            ::ethers::core::abi::ethabi::ParamType::Uint(256usize),
                                                            ::ethers::core::abi::ethabi::ParamType::Uint(256usize),
                                                        ],
                                                    ),
                                                    ::ethers::core::abi::ethabi::ParamType::Array(
                                                        ::std::boxed::Box::new(
                                                            ::ethers::core::abi::ethabi::ParamType::FixedBytes(32usize),
                                                        ),
                                                    ),
                                                    ::ethers::core::abi::ethabi::ParamType::Uint(256usize),
                                                ],
                                            ),
                                            ::ethers::core::abi::ethabi::ParamType::Array(
                                                ::std::boxed::Box::new(
                                                    ::ethers::core::abi::ethabi::ParamType::Tuple(
                                                        ::std::vec![
                                                            ::ethers::core::abi::ethabi::ParamType::Tuple(
                                                                ::std::vec![
                                                                    ::ethers::core::abi::ethabi::ParamType::Bytes,
                                                                    ::ethers::core::abi::ethabi::ParamType::Bytes,
                                                                    ::ethers::core::abi::ethabi::ParamType::Uint(64usize),
                                                                    ::ethers::core::abi::ethabi::ParamType::Bytes,
                                                                    ::ethers::core::abi::ethabi::ParamType::Bytes,
                                                                    ::ethers::core::abi::ethabi::ParamType::Uint(64usize),
                                                                    ::ethers::core::abi::ethabi::ParamType::Bytes,
                                                                ],
                                                            ),
                                                            ::ethers::core::abi::ethabi::ParamType::Uint(256usize),
                                                            ::ethers::core::abi::ethabi::ParamType::Uint(256usize),
                                                        ],
                                                    ),
                                                ),
                                            ),
                                        ],
                                    ),
                                    internal_type: ::core::option::Option::Some(
                                        ::std::borrow::ToOwned::to_owned(
                                            "struct PostRequestMessage",
                                        ),
                                    ),
                                },
                            ],
                            outputs: ::std::vec![],
                            constant: ::core::option::Option::None,
                            state_mutability: ::ethers::core::abi::ethabi::StateMutability::NonPayable,
                        },
                    ],
                ),
                (
                    ::std::borrow::ToOwned::to_owned("handlePostResponseTimeouts"),
                    ::std::vec![
                        ::ethers::core::abi::ethabi::Function {
                            name: ::std::borrow::ToOwned::to_owned(
                                "handlePostResponseTimeouts",
                            ),
                            inputs: ::std::vec![
                                ::ethers::core::abi::ethabi::Param {
                                    name: ::std::borrow::ToOwned::to_owned("host"),
                                    kind: ::ethers::core::abi::ethabi::ParamType::Address,
                                    internal_type: ::core::option::Option::Some(
                                        ::std::borrow::ToOwned::to_owned("contract IIsmpHost"),
                                    ),
                                },
                                ::ethers::core::abi::ethabi::Param {
                                    name: ::std::borrow::ToOwned::to_owned("message"),
                                    kind: ::ethers::core::abi::ethabi::ParamType::Tuple(
                                        ::std::vec![
                                            ::ethers::core::abi::ethabi::ParamType::Array(
                                                ::std::boxed::Box::new(
                                                    ::ethers::core::abi::ethabi::ParamType::Tuple(
                                                        ::std::vec![
                                                            ::ethers::core::abi::ethabi::ParamType::Tuple(
                                                                ::std::vec![
                                                                    ::ethers::core::abi::ethabi::ParamType::Bytes,
                                                                    ::ethers::core::abi::ethabi::ParamType::Bytes,
                                                                    ::ethers::core::abi::ethabi::ParamType::Uint(64usize),
                                                                    ::ethers::core::abi::ethabi::ParamType::Bytes,
                                                                    ::ethers::core::abi::ethabi::ParamType::Bytes,
                                                                    ::ethers::core::abi::ethabi::ParamType::Uint(64usize),
                                                                    ::ethers::core::abi::ethabi::ParamType::Bytes,
                                                                ],
                                                            ),
                                                            ::ethers::core::abi::ethabi::ParamType::Bytes,
                                                            ::ethers::core::abi::ethabi::ParamType::Uint(64usize),
                                                        ],
                                                    ),
                                                ),
                                            ),
                                            ::ethers::core::abi::ethabi::ParamType::Tuple(
                                                ::std::vec![
                                                    ::ethers::core::abi::ethabi::ParamType::Uint(256usize),
                                                    ::ethers::core::abi::ethabi::ParamType::Uint(256usize),
                                                ],
                                            ),
                                            ::ethers::core::abi::ethabi::ParamType::Array(
                                                ::std::boxed::Box::new(
                                                    ::ethers::core::abi::ethabi::ParamType::Bytes,
                                                ),
                                            ),
                                        ],
                                    ),
                                    internal_type: ::core::option::Option::Some(
                                        ::std::borrow::ToOwned::to_owned(
                                            "struct PostResponseTimeoutMessage",
                                        ),
                                    ),
                                },
                            ],
                            outputs: ::std::vec![],
                            constant: ::core::option::Option::None,
                            state_mutability: ::ethers::core::abi::ethabi::StateMutability::NonPayable,
                        },
                    ],
                ),
                (
                    ::std::borrow::ToOwned::to_owned("handlePostResponses"),
                    ::std::vec![
                        ::ethers::core::abi::ethabi::Function {
                            name: ::std::borrow::ToOwned::to_owned(
                                "handlePostResponses",
                            ),
                            inputs: ::std::vec![
                                ::ethers::core::abi::ethabi::Param {
                                    name: ::std::borrow::ToOwned::to_owned("host"),
                                    kind: ::ethers::core::abi::ethabi::ParamType::Address,
                                    internal_type: ::core::option::Option::Some(
                                        ::std::borrow::ToOwned::to_owned("contract IIsmpHost"),
                                    ),
                                },
                                ::ethers::core::abi::ethabi::Param {
                                    name: ::std::borrow::ToOwned::to_owned("response"),
                                    kind: ::ethers::core::abi::ethabi::ParamType::Tuple(
                                        ::std::vec![
                                            ::ethers::core::abi::ethabi::ParamType::Tuple(
                                                ::std::vec![
                                                    ::ethers::core::abi::ethabi::ParamType::Tuple(
                                                        ::std::vec![
                                                            ::ethers::core::abi::ethabi::ParamType::Uint(256usize),
                                                            ::ethers::core::abi::ethabi::ParamType::Uint(256usize),
                                                        ],
                                                    ),
                                                    ::ethers::core::abi::ethabi::ParamType::Array(
                                                        ::std::boxed::Box::new(
                                                            ::ethers::core::abi::ethabi::ParamType::FixedBytes(32usize),
                                                        ),
                                                    ),
                                                    ::ethers::core::abi::ethabi::ParamType::Uint(256usize),
                                                ],
                                            ),
                                            ::ethers::core::abi::ethabi::ParamType::Array(
                                                ::std::boxed::Box::new(
                                                    ::ethers::core::abi::ethabi::ParamType::Tuple(
                                                        ::std::vec![
                                                            ::ethers::core::abi::ethabi::ParamType::Tuple(
                                                                ::std::vec![
                                                                    ::ethers::core::abi::ethabi::ParamType::Tuple(
                                                                        ::std::vec![
                                                                            ::ethers::core::abi::ethabi::ParamType::Bytes,
                                                                            ::ethers::core::abi::ethabi::ParamType::Bytes,
                                                                            ::ethers::core::abi::ethabi::ParamType::Uint(64usize),
                                                                            ::ethers::core::abi::ethabi::ParamType::Bytes,
                                                                            ::ethers::core::abi::ethabi::ParamType::Bytes,
                                                                            ::ethers::core::abi::ethabi::ParamType::Uint(64usize),
                                                                            ::ethers::core::abi::ethabi::ParamType::Bytes,
                                                                        ],
                                                                    ),
                                                                    ::ethers::core::abi::ethabi::ParamType::Bytes,
                                                                    ::ethers::core::abi::ethabi::ParamType::Uint(64usize),
                                                                ],
                                                            ),
                                                            ::ethers::core::abi::ethabi::ParamType::Uint(256usize),
                                                            ::ethers::core::abi::ethabi::ParamType::Uint(256usize),
                                                        ],
                                                    ),
                                                ),
                                            ),
                                        ],
                                    ),
                                    internal_type: ::core::option::Option::Some(
                                        ::std::borrow::ToOwned::to_owned(
                                            "struct PostResponseMessage",
                                        ),
                                    ),
                                },
                            ],
                            outputs: ::std::vec![],
                            constant: ::core::option::Option::None,
                            state_mutability: ::ethers::core::abi::ethabi::StateMutability::NonPayable,
                        },
                    ],
                ),
            ]),
            events: ::core::convert::From::from([
                (
                    ::std::borrow::ToOwned::to_owned("StateMachineUpdated"),
                    ::std::vec![
                        ::ethers::core::abi::ethabi::Event {
                            name: ::std::borrow::ToOwned::to_owned(
                                "StateMachineUpdated",
                            ),
                            inputs: ::std::vec![
                                ::ethers::core::abi::ethabi::EventParam {
                                    name: ::std::borrow::ToOwned::to_owned("stateMachineId"),
                                    kind: ::ethers::core::abi::ethabi::ParamType::Uint(
                                        256usize,
                                    ),
                                    indexed: false,
                                },
                                ::ethers::core::abi::ethabi::EventParam {
                                    name: ::std::borrow::ToOwned::to_owned("height"),
                                    kind: ::ethers::core::abi::ethabi::ParamType::Uint(
                                        256usize,
                                    ),
                                    indexed: false,
                                },
                            ],
                            anonymous: false,
                        },
                    ],
                ),
            ]),
            errors: ::std::collections::BTreeMap::new(),
            receive: false,
            fallback: false,
        }
    }
    ///The parsed JSON ABI of the contract.
    pub static HANDLER_ABI: ::ethers::contract::Lazy<::ethers::core::abi::Abi> = ::ethers::contract::Lazy::new(
        __abi,
    );
    pub struct Handler<M>(::ethers::contract::Contract<M>);
    impl<M> ::core::clone::Clone for Handler<M> {
        fn clone(&self) -> Self {
            Self(::core::clone::Clone::clone(&self.0))
        }
    }
    impl<M> ::core::ops::Deref for Handler<M> {
        type Target = ::ethers::contract::Contract<M>;
        fn deref(&self) -> &Self::Target {
            &self.0
        }
    }
    impl<M> ::core::ops::DerefMut for Handler<M> {
        fn deref_mut(&mut self) -> &mut Self::Target {
            &mut self.0
        }
    }
    impl<M> ::core::fmt::Debug for Handler<M> {
        fn fmt(&self, f: &mut ::core::fmt::Formatter<'_>) -> ::core::fmt::Result {
            f.debug_tuple(::core::stringify!(Handler)).field(&self.address()).finish()
        }
    }
    impl<M: ::ethers::providers::Middleware> Handler<M> {
        /// Creates a new contract instance with the specified `ethers` client at
        /// `address`. The contract derefs to a `ethers::Contract` object.
        pub fn new<T: Into<::ethers::core::types::Address>>(
            address: T,
            client: ::std::sync::Arc<M>,
        ) -> Self {
            Self(
                ::ethers::contract::Contract::new(
                    address.into(),
                    HANDLER_ABI.clone(),
                    client,
                ),
            )
        }
        ///Calls the contract's `handleConsensus` (0xbb1689be) function
        pub fn handle_consensus(
            &self,
            host: ::ethers::core::types::Address,
            proof: ::ethers::core::types::Bytes,
        ) -> ::ethers::contract::builders::ContractCall<M, ()> {
            self.0
                .method_hash([187, 22, 137, 190], (host, proof))
                .expect("method not found (this should never happen)")
        }
        ///Calls the contract's `handleGetRequestTimeouts` (0x8fcfc947) function
        pub fn handle_get_request_timeouts(
            &self,
            host: ::ethers::core::types::Address,
            message: GetTimeoutMessage,
        ) -> ::ethers::contract::builders::ContractCall<M, ()> {
            self.0
                .method_hash([143, 207, 201, 71], (host, message))
                .expect("method not found (this should never happen)")
        }
        ///Calls the contract's `handleGetResponses` (0x4e2def1e) function
        pub fn handle_get_responses(
            &self,
            host: ::ethers::core::types::Address,
            message: GetResponseMessage,
        ) -> ::ethers::contract::builders::ContractCall<M, ()> {
            self.0
                .method_hash([78, 45, 239, 30], (host, message))
                .expect("method not found (this should never happen)")
        }
        ///Calls the contract's `handlePostRequestTimeouts` (0x089b174c) function
        pub fn handle_post_request_timeouts(
            &self,
            host: ::ethers::core::types::Address,
            message: PostRequestTimeoutMessage,
        ) -> ::ethers::contract::builders::ContractCall<M, ()> {
            self.0
                .method_hash([8, 155, 23, 76], (host, message))
                .expect("method not found (this should never happen)")
        }
        ///Calls the contract's `handlePostRequests` (0x9d38eb35) function
        pub fn handle_post_requests(
            &self,
            host: ::ethers::core::types::Address,
            request: PostRequestMessage,
        ) -> ::ethers::contract::builders::ContractCall<M, ()> {
            self.0
                .method_hash([157, 56, 235, 53], (host, request))
                .expect("method not found (this should never happen)")
        }
        ///Calls the contract's `handlePostResponseTimeouts` (0xe407f86b) function
        pub fn handle_post_response_timeouts(
            &self,
            host: ::ethers::core::types::Address,
            message: PostResponseTimeoutMessage,
        ) -> ::ethers::contract::builders::ContractCall<M, ()> {
            self.0
                .method_hash([228, 7, 248, 107], (host, message))
                .expect("method not found (this should never happen)")
        }
        ///Calls the contract's `handlePostResponses` (0x72becccd) function
        pub fn handle_post_responses(
            &self,
            host: ::ethers::core::types::Address,
            response: PostResponseMessage,
        ) -> ::ethers::contract::builders::ContractCall<M, ()> {
            self.0
                .method_hash([114, 190, 204, 205], (host, response))
                .expect("method not found (this should never happen)")
        }
        ///Gets the contract's `StateMachineUpdated` event
        pub fn state_machine_updated_filter(
            &self,
        ) -> ::ethers::contract::builders::Event<
            ::std::sync::Arc<M>,
            M,
            StateMachineUpdatedFilter,
        > {
            self.0.event()
        }
        /// Returns an `Event` builder for all the events of this contract.
        pub fn events(
            &self,
        ) -> ::ethers::contract::builders::Event<
            ::std::sync::Arc<M>,
            M,
            StateMachineUpdatedFilter,
        > {
            self.0.event_with_filter(::core::default::Default::default())
        }
    }
    impl<M: ::ethers::providers::Middleware> From<::ethers::contract::Contract<M>>
    for Handler<M> {
        fn from(contract: ::ethers::contract::Contract<M>) -> Self {
            Self::new(contract.address(), contract.client())
        }
    }
    #[derive(
        Clone,
        ::ethers::contract::EthEvent,
        ::ethers::contract::EthDisplay,
        Default,
        Debug,
        PartialEq,
        Eq,
        Hash
    )]
    #[ethevent(
        name = "StateMachineUpdated",
        abi = "StateMachineUpdated(uint256,uint256)"
    )]
    pub struct StateMachineUpdatedFilter {
        pub state_machine_id: ::ethers::core::types::U256,
        pub height: ::ethers::core::types::U256,
    }
    ///Container type for all input parameters for the `handleConsensus` function with signature `handleConsensus(address,bytes)` and selector `0xbb1689be`
    #[derive(
        Clone,
        ::ethers::contract::EthCall,
        ::ethers::contract::EthDisplay,
        Default,
        Debug,
        PartialEq,
        Eq,
        Hash
    )]
    #[ethcall(name = "handleConsensus", abi = "handleConsensus(address,bytes)")]
    pub struct HandleConsensusCall {
        pub host: ::ethers::core::types::Address,
        pub proof: ::ethers::core::types::Bytes,
    }
<<<<<<< HEAD
    ///Container type for all input parameters for the `handleGetRequestTimeouts` function with signature `handleGetRequestTimeouts(address,((bytes,bytes,uint64,bytes,uint64,bytes[],uint64,uint64)[]))` and selector `0x2b12a5e2`
=======
    ///Container type for all input parameters for the `handleGetRequestTimeouts` function with
    /// signature `handleGetRequestTimeouts(address,((bytes,bytes,uint64,bytes,uint64,bytes[],
    /// uint64)[]))` and selector `0x8fcfc947`
>>>>>>> 34e39726
    #[derive(
        Clone,
        ::ethers::contract::EthCall,
        ::ethers::contract::EthDisplay,
        Default,
        Debug,
        PartialEq,
        Eq,
        Hash
    )]
    #[ethcall(
        name = "handleGetRequestTimeouts",
        abi = "handleGetRequestTimeouts(address,((bytes,bytes,uint64,bytes,uint64,bytes[],uint64)[]))"
    )]
    pub struct HandleGetRequestTimeoutsCall {
        pub host: ::ethers::core::types::Address,
        pub message: GetTimeoutMessage,
    }
<<<<<<< HEAD
    ///Container type for all input parameters for the `handleGetResponses` function with signature `handleGetResponses(address,(bytes[],(uint256,uint256),(bytes,bytes,uint64,bytes,uint64,bytes[],uint64,uint64)[]))` and selector `0x873ce1ce`
=======
    ///Container type for all input parameters for the `handleGetResponses` function with signature
    /// `handleGetResponses(address,(bytes[],(uint256,uint256),(bytes,bytes,uint64,bytes,uint64,
    /// bytes[],uint64)[]))` and selector `0x4e2def1e`
>>>>>>> 34e39726
    #[derive(
        Clone,
        ::ethers::contract::EthCall,
        ::ethers::contract::EthDisplay,
        Default,
        Debug,
        PartialEq,
        Eq,
        Hash
    )]
    #[ethcall(
        name = "handleGetResponses",
        abi = "handleGetResponses(address,(bytes[],(uint256,uint256),(bytes,bytes,uint64,bytes,uint64,bytes[],uint64)[]))"
    )]
    pub struct HandleGetResponsesCall {
        pub host: ::ethers::core::types::Address,
        pub message: GetResponseMessage,
    }
<<<<<<< HEAD
    ///Container type for all input parameters for the `handlePostRequestTimeouts` function with signature `handlePostRequestTimeouts(address,((bytes,bytes,uint64,bytes,bytes,uint64,bytes,uint64)[],(uint256,uint256),bytes[]))` and selector `0x13448c41`
=======
    ///Container type for all input parameters for the `handlePostRequestTimeouts` function with
    /// signature `handlePostRequestTimeouts(address,((bytes,bytes,uint64,bytes,bytes,uint64,
    /// bytes)[],(uint256,uint256),bytes[]))` and selector `0x089b174c`
>>>>>>> 34e39726
    #[derive(
        Clone,
        ::ethers::contract::EthCall,
        ::ethers::contract::EthDisplay,
        Default,
        Debug,
        PartialEq,
        Eq,
        Hash
    )]
    #[ethcall(
        name = "handlePostRequestTimeouts",
        abi = "handlePostRequestTimeouts(address,((bytes,bytes,uint64,bytes,bytes,uint64,bytes)[],(uint256,uint256),bytes[]))"
    )]
    pub struct HandlePostRequestTimeoutsCall {
        pub host: ::ethers::core::types::Address,
        pub message: PostRequestTimeoutMessage,
    }
<<<<<<< HEAD
    ///Container type for all input parameters for the `handlePostRequests` function with signature `handlePostRequests(address,(((uint256,uint256),bytes32[],uint256),((bytes,bytes,uint64,bytes,bytes,uint64,bytes,uint64),uint256,uint256)[]))` and selector `0xfda626c3`
=======
    ///Container type for all input parameters for the `handlePostRequests` function with signature
    /// `handlePostRequests(address,(((uint256,uint256),bytes32[],uint256),((bytes,bytes,uint64,
    /// bytes,bytes,uint64,bytes),uint256,uint256)[]))` and selector `0x9d38eb35`
>>>>>>> 34e39726
    #[derive(
        Clone,
        ::ethers::contract::EthCall,
        ::ethers::contract::EthDisplay,
        Default,
        Debug,
        PartialEq,
        Eq,
        Hash
    )]
    #[ethcall(
        name = "handlePostRequests",
        abi = "handlePostRequests(address,(((uint256,uint256),bytes32[],uint256),((bytes,bytes,uint64,bytes,bytes,uint64,bytes),uint256,uint256)[]))"
    )]
    pub struct HandlePostRequestsCall {
        pub host: ::ethers::core::types::Address,
        pub request: PostRequestMessage,
    }
<<<<<<< HEAD
    ///Container type for all input parameters for the `handlePostResponseTimeouts` function with signature `handlePostResponseTimeouts(address,(((bytes,bytes,uint64,bytes,bytes,uint64,bytes,uint64),bytes,uint64,uint64)[],(uint256,uint256),bytes[]))` and selector `0xab314e94`
=======
    ///Container type for all input parameters for the `handlePostResponseTimeouts` function with
    /// signature `handlePostResponseTimeouts(address,(((bytes,bytes,uint64,bytes,bytes,uint64,
    /// bytes),bytes,uint64)[],(uint256,uint256),bytes[]))` and selector `0xe407f86b`
>>>>>>> 34e39726
    #[derive(
        Clone,
        ::ethers::contract::EthCall,
        ::ethers::contract::EthDisplay,
        Default,
        Debug,
        PartialEq,
        Eq,
        Hash
    )]
    #[ethcall(
        name = "handlePostResponseTimeouts",
        abi = "handlePostResponseTimeouts(address,(((bytes,bytes,uint64,bytes,bytes,uint64,bytes),bytes,uint64)[],(uint256,uint256),bytes[]))"
    )]
    pub struct HandlePostResponseTimeoutsCall {
        pub host: ::ethers::core::types::Address,
        pub message: PostResponseTimeoutMessage,
    }
<<<<<<< HEAD
    ///Container type for all input parameters for the `handlePostResponses` function with signature `handlePostResponses(address,(((uint256,uint256),bytes32[],uint256),(((bytes,bytes,uint64,bytes,bytes,uint64,bytes,uint64),bytes,uint64,uint64),uint256,uint256)[]))` and selector `0x1d914e8b`
=======
    ///Container type for all input parameters for the `handlePostResponses` function with
    /// signature `handlePostResponses(address,(((uint256,uint256),bytes32[],uint256),(((bytes,
    /// bytes,uint64,bytes,bytes,uint64,bytes),bytes,uint64),uint256,uint256)[]))` and selector
    /// `0x72becccd`
>>>>>>> 34e39726
    #[derive(
        Clone,
        ::ethers::contract::EthCall,
        ::ethers::contract::EthDisplay,
        Default,
        Debug,
        PartialEq,
        Eq,
        Hash
    )]
    #[ethcall(
        name = "handlePostResponses",
        abi = "handlePostResponses(address,(((uint256,uint256),bytes32[],uint256),(((bytes,bytes,uint64,bytes,bytes,uint64,bytes),bytes,uint64),uint256,uint256)[]))"
    )]
    pub struct HandlePostResponsesCall {
        pub host: ::ethers::core::types::Address,
        pub response: PostResponseMessage,
    }
    ///Container type for all of the contract's call
    #[derive(Clone, ::ethers::contract::EthAbiType, Debug, PartialEq, Eq, Hash)]
    pub enum HandlerCalls {
        HandleConsensus(HandleConsensusCall),
        HandleGetRequestTimeouts(HandleGetRequestTimeoutsCall),
        HandleGetResponses(HandleGetResponsesCall),
        HandlePostRequestTimeouts(HandlePostRequestTimeoutsCall),
        HandlePostRequests(HandlePostRequestsCall),
        HandlePostResponseTimeouts(HandlePostResponseTimeoutsCall),
        HandlePostResponses(HandlePostResponsesCall),
    }
    impl ::ethers::core::abi::AbiDecode for HandlerCalls {
        fn decode(
            data: impl AsRef<[u8]>,
        ) -> ::core::result::Result<Self, ::ethers::core::abi::AbiError> {
            let data = data.as_ref();
            if let Ok(decoded) = <HandleConsensusCall as ::ethers::core::abi::AbiDecode>::decode(
                data,
            ) {
                return Ok(Self::HandleConsensus(decoded));
            }
            if let Ok(decoded) = <HandleGetRequestTimeoutsCall as ::ethers::core::abi::AbiDecode>::decode(
                data,
            ) {
                return Ok(Self::HandleGetRequestTimeouts(decoded));
            }
            if let Ok(decoded) = <HandleGetResponsesCall as ::ethers::core::abi::AbiDecode>::decode(
                data,
            ) {
                return Ok(Self::HandleGetResponses(decoded));
            }
            if let Ok(decoded) = <HandlePostRequestTimeoutsCall as ::ethers::core::abi::AbiDecode>::decode(
                data,
            ) {
                return Ok(Self::HandlePostRequestTimeouts(decoded));
            }
            if let Ok(decoded) = <HandlePostRequestsCall as ::ethers::core::abi::AbiDecode>::decode(
                data,
            ) {
                return Ok(Self::HandlePostRequests(decoded));
            }
            if let Ok(decoded) = <HandlePostResponseTimeoutsCall as ::ethers::core::abi::AbiDecode>::decode(
                data,
            ) {
                return Ok(Self::HandlePostResponseTimeouts(decoded));
            }
            if let Ok(decoded) = <HandlePostResponsesCall as ::ethers::core::abi::AbiDecode>::decode(
                data,
            ) {
                return Ok(Self::HandlePostResponses(decoded));
            }
            Err(::ethers::core::abi::Error::InvalidData.into())
        }
    }
    impl ::ethers::core::abi::AbiEncode for HandlerCalls {
        fn encode(self) -> Vec<u8> {
            match self {
                Self::HandleConsensus(element) => {
                    ::ethers::core::abi::AbiEncode::encode(element)
                }
                Self::HandleGetRequestTimeouts(element) => {
                    ::ethers::core::abi::AbiEncode::encode(element)
                }
                Self::HandleGetResponses(element) => {
                    ::ethers::core::abi::AbiEncode::encode(element)
                }
                Self::HandlePostRequestTimeouts(element) => {
                    ::ethers::core::abi::AbiEncode::encode(element)
                }
                Self::HandlePostRequests(element) => {
                    ::ethers::core::abi::AbiEncode::encode(element)
                }
                Self::HandlePostResponseTimeouts(element) => {
                    ::ethers::core::abi::AbiEncode::encode(element)
                }
                Self::HandlePostResponses(element) => {
                    ::ethers::core::abi::AbiEncode::encode(element)
                }
            }
        }
    }
    impl ::core::fmt::Display for HandlerCalls {
        fn fmt(&self, f: &mut ::core::fmt::Formatter<'_>) -> ::core::fmt::Result {
            match self {
                Self::HandleConsensus(element) => ::core::fmt::Display::fmt(element, f),
                Self::HandleGetRequestTimeouts(element) => {
                    ::core::fmt::Display::fmt(element, f)
                }
                Self::HandleGetResponses(element) => {
                    ::core::fmt::Display::fmt(element, f)
                }
                Self::HandlePostRequestTimeouts(element) => {
                    ::core::fmt::Display::fmt(element, f)
                }
                Self::HandlePostRequests(element) => {
                    ::core::fmt::Display::fmt(element, f)
                }
                Self::HandlePostResponseTimeouts(element) => {
                    ::core::fmt::Display::fmt(element, f)
                }
                Self::HandlePostResponses(element) => {
                    ::core::fmt::Display::fmt(element, f)
                }
            }
        }
    }
    impl ::core::convert::From<HandleConsensusCall> for HandlerCalls {
        fn from(value: HandleConsensusCall) -> Self {
            Self::HandleConsensus(value)
        }
    }
    impl ::core::convert::From<HandleGetRequestTimeoutsCall> for HandlerCalls {
        fn from(value: HandleGetRequestTimeoutsCall) -> Self {
            Self::HandleGetRequestTimeouts(value)
        }
    }
    impl ::core::convert::From<HandleGetResponsesCall> for HandlerCalls {
        fn from(value: HandleGetResponsesCall) -> Self {
            Self::HandleGetResponses(value)
        }
    }
    impl ::core::convert::From<HandlePostRequestTimeoutsCall> for HandlerCalls {
        fn from(value: HandlePostRequestTimeoutsCall) -> Self {
            Self::HandlePostRequestTimeouts(value)
        }
    }
    impl ::core::convert::From<HandlePostRequestsCall> for HandlerCalls {
        fn from(value: HandlePostRequestsCall) -> Self {
            Self::HandlePostRequests(value)
        }
    }
    impl ::core::convert::From<HandlePostResponseTimeoutsCall> for HandlerCalls {
        fn from(value: HandlePostResponseTimeoutsCall) -> Self {
            Self::HandlePostResponseTimeouts(value)
        }
    }
    impl ::core::convert::From<HandlePostResponsesCall> for HandlerCalls {
        fn from(value: HandlePostResponsesCall) -> Self {
            Self::HandlePostResponses(value)
        }
    }
<<<<<<< HEAD
    ///`GetResponseMessage(bytes[],(uint256,uint256),(bytes,bytes,uint64,bytes,uint64,bytes[],uint64,uint64)[])`
=======
    ///`GetResponseMessage(bytes[],(uint256,uint256),(bytes,bytes,uint64,bytes,uint64,bytes[],
    /// uint64)[])`
>>>>>>> 34e39726
    #[derive(
        Clone,
        ::ethers::contract::EthAbiType,
        ::ethers::contract::EthAbiCodec,
        Default,
        Debug,
        PartialEq,
        Eq,
        Hash
    )]
    pub struct GetResponseMessage {
        pub proof: ::std::vec::Vec<::ethers::core::types::Bytes>,
        pub height: StateMachineHeight,
        pub requests: ::std::vec::Vec<GetRequest>,
    }
    ///`GetTimeoutMessage((bytes,bytes,uint64,bytes,uint64,bytes[],uint64)[])`
    #[derive(
        Clone,
        ::ethers::contract::EthAbiType,
        ::ethers::contract::EthAbiCodec,
        Default,
        Debug,
        PartialEq,
        Eq,
        Hash
    )]
    pub struct GetTimeoutMessage {
        pub timeouts: ::std::vec::Vec<GetRequest>,
    }
    ///`PostRequestLeaf((bytes,bytes,uint64,bytes,bytes,uint64,bytes),uint256,uint256)`
    #[derive(
        Clone,
        ::ethers::contract::EthAbiType,
        ::ethers::contract::EthAbiCodec,
        Default,
        Debug,
        PartialEq,
        Eq,
        Hash
    )]
    pub struct PostRequestLeaf {
        pub request: PostRequest,
        pub index: ::ethers::core::types::U256,
        pub k_index: ::ethers::core::types::U256,
    }
<<<<<<< HEAD
    ///`PostRequestMessage(((uint256,uint256),bytes32[],uint256),((bytes,bytes,uint64,bytes,bytes,uint64,bytes,uint64),uint256,uint256)[])`
=======
    ///`PostRequestMessage(((uint256,uint256),bytes32[],uint256),((bytes,bytes,uint64,bytes,bytes,
    /// uint64,bytes),uint256,uint256)[])`
>>>>>>> 34e39726
    #[derive(
        Clone,
        ::ethers::contract::EthAbiType,
        ::ethers::contract::EthAbiCodec,
        Default,
        Debug,
        PartialEq,
        Eq,
        Hash
    )]
    pub struct PostRequestMessage {
        pub proof: Proof,
        pub requests: ::std::vec::Vec<PostRequestLeaf>,
    }
<<<<<<< HEAD
    ///`PostRequestTimeoutMessage((bytes,bytes,uint64,bytes,bytes,uint64,bytes,uint64)[],(uint256,uint256),bytes[])`
=======
    ///`PostRequestTimeoutMessage((bytes,bytes,uint64,bytes,bytes,uint64,bytes)[],(uint256,
    /// uint256),bytes[])`
>>>>>>> 34e39726
    #[derive(
        Clone,
        ::ethers::contract::EthAbiType,
        ::ethers::contract::EthAbiCodec,
        Default,
        Debug,
        PartialEq,
        Eq,
        Hash
    )]
    pub struct PostRequestTimeoutMessage {
        pub timeouts: ::std::vec::Vec<PostRequest>,
        pub height: StateMachineHeight,
        pub proof: ::std::vec::Vec<::ethers::core::types::Bytes>,
    }
<<<<<<< HEAD
    ///`PostResponseLeaf(((bytes,bytes,uint64,bytes,bytes,uint64,bytes,uint64),bytes,uint64,uint64),uint256,uint256)`
=======
    ///`PostResponseLeaf(((bytes,bytes,uint64,bytes,bytes,uint64,bytes),bytes,uint64),uint256,
    /// uint256)`
>>>>>>> 34e39726
    #[derive(
        Clone,
        ::ethers::contract::EthAbiType,
        ::ethers::contract::EthAbiCodec,
        Default,
        Debug,
        PartialEq,
        Eq,
        Hash
    )]
    pub struct PostResponseLeaf {
        pub response: PostResponse,
        pub index: ::ethers::core::types::U256,
        pub k_index: ::ethers::core::types::U256,
    }
<<<<<<< HEAD
    ///`PostResponseMessage(((uint256,uint256),bytes32[],uint256),(((bytes,bytes,uint64,bytes,bytes,uint64,bytes,uint64),bytes,uint64,uint64),uint256,uint256)[])`
=======
    ///`PostResponseMessage(((uint256,uint256),bytes32[],uint256),(((bytes,bytes,uint64,bytes,
    /// bytes,uint64,bytes),bytes,uint64),uint256,uint256)[])`
>>>>>>> 34e39726
    #[derive(
        Clone,
        ::ethers::contract::EthAbiType,
        ::ethers::contract::EthAbiCodec,
        Default,
        Debug,
        PartialEq,
        Eq,
        Hash
    )]
    pub struct PostResponseMessage {
        pub proof: Proof,
        pub responses: ::std::vec::Vec<PostResponseLeaf>,
    }
<<<<<<< HEAD
    ///`PostResponseTimeoutMessage(((bytes,bytes,uint64,bytes,bytes,uint64,bytes,uint64),bytes,uint64,uint64)[],(uint256,uint256),bytes[])`
=======
    ///`PostResponseTimeoutMessage(((bytes,bytes,uint64,bytes,bytes,uint64,bytes),bytes,uint64)[],
    /// (uint256,uint256),bytes[])`
>>>>>>> 34e39726
    #[derive(
        Clone,
        ::ethers::contract::EthAbiType,
        ::ethers::contract::EthAbiCodec,
        Default,
        Debug,
        PartialEq,
        Eq,
        Hash
    )]
    pub struct PostResponseTimeoutMessage {
        pub timeouts: ::std::vec::Vec<PostResponse>,
        pub height: StateMachineHeight,
        pub proof: ::std::vec::Vec<::ethers::core::types::Bytes>,
    }
    ///`Proof((uint256,uint256),bytes32[],uint256)`
    #[derive(
        Clone,
        ::ethers::contract::EthAbiType,
        ::ethers::contract::EthAbiCodec,
        Default,
        Debug,
        PartialEq,
        Eq,
        Hash
    )]
    pub struct Proof {
        pub height: StateMachineHeight,
        pub multiproof: ::std::vec::Vec<[u8; 32]>,
        pub leaf_count: ::ethers::core::types::U256,
    }
}<|MERGE_RESOLUTION|>--- conflicted
+++ resolved
@@ -635,13 +635,9 @@
         pub host: ::ethers::core::types::Address,
         pub proof: ::ethers::core::types::Bytes,
     }
-<<<<<<< HEAD
-    ///Container type for all input parameters for the `handleGetRequestTimeouts` function with signature `handleGetRequestTimeouts(address,((bytes,bytes,uint64,bytes,uint64,bytes[],uint64,uint64)[]))` and selector `0x2b12a5e2`
-=======
     ///Container type for all input parameters for the `handleGetRequestTimeouts` function with
     /// signature `handleGetRequestTimeouts(address,((bytes,bytes,uint64,bytes,uint64,bytes[],
     /// uint64)[]))` and selector `0x8fcfc947`
->>>>>>> 34e39726
     #[derive(
         Clone,
         ::ethers::contract::EthCall,
@@ -660,13 +656,9 @@
         pub host: ::ethers::core::types::Address,
         pub message: GetTimeoutMessage,
     }
-<<<<<<< HEAD
-    ///Container type for all input parameters for the `handleGetResponses` function with signature `handleGetResponses(address,(bytes[],(uint256,uint256),(bytes,bytes,uint64,bytes,uint64,bytes[],uint64,uint64)[]))` and selector `0x873ce1ce`
-=======
     ///Container type for all input parameters for the `handleGetResponses` function with signature
     /// `handleGetResponses(address,(bytes[],(uint256,uint256),(bytes,bytes,uint64,bytes,uint64,
     /// bytes[],uint64)[]))` and selector `0x4e2def1e`
->>>>>>> 34e39726
     #[derive(
         Clone,
         ::ethers::contract::EthCall,
@@ -685,13 +677,9 @@
         pub host: ::ethers::core::types::Address,
         pub message: GetResponseMessage,
     }
-<<<<<<< HEAD
-    ///Container type for all input parameters for the `handlePostRequestTimeouts` function with signature `handlePostRequestTimeouts(address,((bytes,bytes,uint64,bytes,bytes,uint64,bytes,uint64)[],(uint256,uint256),bytes[]))` and selector `0x13448c41`
-=======
     ///Container type for all input parameters for the `handlePostRequestTimeouts` function with
     /// signature `handlePostRequestTimeouts(address,((bytes,bytes,uint64,bytes,bytes,uint64,
     /// bytes)[],(uint256,uint256),bytes[]))` and selector `0x089b174c`
->>>>>>> 34e39726
     #[derive(
         Clone,
         ::ethers::contract::EthCall,
@@ -710,13 +698,9 @@
         pub host: ::ethers::core::types::Address,
         pub message: PostRequestTimeoutMessage,
     }
-<<<<<<< HEAD
-    ///Container type for all input parameters for the `handlePostRequests` function with signature `handlePostRequests(address,(((uint256,uint256),bytes32[],uint256),((bytes,bytes,uint64,bytes,bytes,uint64,bytes,uint64),uint256,uint256)[]))` and selector `0xfda626c3`
-=======
     ///Container type for all input parameters for the `handlePostRequests` function with signature
     /// `handlePostRequests(address,(((uint256,uint256),bytes32[],uint256),((bytes,bytes,uint64,
     /// bytes,bytes,uint64,bytes),uint256,uint256)[]))` and selector `0x9d38eb35`
->>>>>>> 34e39726
     #[derive(
         Clone,
         ::ethers::contract::EthCall,
@@ -735,13 +719,9 @@
         pub host: ::ethers::core::types::Address,
         pub request: PostRequestMessage,
     }
-<<<<<<< HEAD
-    ///Container type for all input parameters for the `handlePostResponseTimeouts` function with signature `handlePostResponseTimeouts(address,(((bytes,bytes,uint64,bytes,bytes,uint64,bytes,uint64),bytes,uint64,uint64)[],(uint256,uint256),bytes[]))` and selector `0xab314e94`
-=======
     ///Container type for all input parameters for the `handlePostResponseTimeouts` function with
     /// signature `handlePostResponseTimeouts(address,(((bytes,bytes,uint64,bytes,bytes,uint64,
     /// bytes),bytes,uint64)[],(uint256,uint256),bytes[]))` and selector `0xe407f86b`
->>>>>>> 34e39726
     #[derive(
         Clone,
         ::ethers::contract::EthCall,
@@ -760,14 +740,10 @@
         pub host: ::ethers::core::types::Address,
         pub message: PostResponseTimeoutMessage,
     }
-<<<<<<< HEAD
-    ///Container type for all input parameters for the `handlePostResponses` function with signature `handlePostResponses(address,(((uint256,uint256),bytes32[],uint256),(((bytes,bytes,uint64,bytes,bytes,uint64,bytes,uint64),bytes,uint64,uint64),uint256,uint256)[]))` and selector `0x1d914e8b`
-=======
     ///Container type for all input parameters for the `handlePostResponses` function with
     /// signature `handlePostResponses(address,(((uint256,uint256),bytes32[],uint256),(((bytes,
     /// bytes,uint64,bytes,bytes,uint64,bytes),bytes,uint64),uint256,uint256)[]))` and selector
     /// `0x72becccd`
->>>>>>> 34e39726
     #[derive(
         Clone,
         ::ethers::contract::EthCall,
@@ -927,12 +903,8 @@
             Self::HandlePostResponses(value)
         }
     }
-<<<<<<< HEAD
-    ///`GetResponseMessage(bytes[],(uint256,uint256),(bytes,bytes,uint64,bytes,uint64,bytes[],uint64,uint64)[])`
-=======
     ///`GetResponseMessage(bytes[],(uint256,uint256),(bytes,bytes,uint64,bytes,uint64,bytes[],
     /// uint64)[])`
->>>>>>> 34e39726
     #[derive(
         Clone,
         ::ethers::contract::EthAbiType,
@@ -978,12 +950,8 @@
         pub index: ::ethers::core::types::U256,
         pub k_index: ::ethers::core::types::U256,
     }
-<<<<<<< HEAD
-    ///`PostRequestMessage(((uint256,uint256),bytes32[],uint256),((bytes,bytes,uint64,bytes,bytes,uint64,bytes,uint64),uint256,uint256)[])`
-=======
     ///`PostRequestMessage(((uint256,uint256),bytes32[],uint256),((bytes,bytes,uint64,bytes,bytes,
     /// uint64,bytes),uint256,uint256)[])`
->>>>>>> 34e39726
     #[derive(
         Clone,
         ::ethers::contract::EthAbiType,
@@ -998,12 +966,8 @@
         pub proof: Proof,
         pub requests: ::std::vec::Vec<PostRequestLeaf>,
     }
-<<<<<<< HEAD
-    ///`PostRequestTimeoutMessage((bytes,bytes,uint64,bytes,bytes,uint64,bytes,uint64)[],(uint256,uint256),bytes[])`
-=======
     ///`PostRequestTimeoutMessage((bytes,bytes,uint64,bytes,bytes,uint64,bytes)[],(uint256,
     /// uint256),bytes[])`
->>>>>>> 34e39726
     #[derive(
         Clone,
         ::ethers::contract::EthAbiType,
@@ -1019,12 +983,8 @@
         pub height: StateMachineHeight,
         pub proof: ::std::vec::Vec<::ethers::core::types::Bytes>,
     }
-<<<<<<< HEAD
-    ///`PostResponseLeaf(((bytes,bytes,uint64,bytes,bytes,uint64,bytes,uint64),bytes,uint64,uint64),uint256,uint256)`
-=======
     ///`PostResponseLeaf(((bytes,bytes,uint64,bytes,bytes,uint64,bytes),bytes,uint64),uint256,
     /// uint256)`
->>>>>>> 34e39726
     #[derive(
         Clone,
         ::ethers::contract::EthAbiType,
@@ -1040,12 +1000,8 @@
         pub index: ::ethers::core::types::U256,
         pub k_index: ::ethers::core::types::U256,
     }
-<<<<<<< HEAD
-    ///`PostResponseMessage(((uint256,uint256),bytes32[],uint256),(((bytes,bytes,uint64,bytes,bytes,uint64,bytes,uint64),bytes,uint64,uint64),uint256,uint256)[])`
-=======
     ///`PostResponseMessage(((uint256,uint256),bytes32[],uint256),(((bytes,bytes,uint64,bytes,
     /// bytes,uint64,bytes),bytes,uint64),uint256,uint256)[])`
->>>>>>> 34e39726
     #[derive(
         Clone,
         ::ethers::contract::EthAbiType,
@@ -1060,12 +1016,8 @@
         pub proof: Proof,
         pub responses: ::std::vec::Vec<PostResponseLeaf>,
     }
-<<<<<<< HEAD
-    ///`PostResponseTimeoutMessage(((bytes,bytes,uint64,bytes,bytes,uint64,bytes,uint64),bytes,uint64,uint64)[],(uint256,uint256),bytes[])`
-=======
     ///`PostResponseTimeoutMessage(((bytes,bytes,uint64,bytes,bytes,uint64,bytes),bytes,uint64)[],
     /// (uint256,uint256),bytes[])`
->>>>>>> 34e39726
     #[derive(
         Clone,
         ::ethers::contract::EthAbiType,

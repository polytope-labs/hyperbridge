--- conflicted
+++ resolved
@@ -367,946 +367,6 @@
             receive: false,
             fallback: false,
         }
-<<<<<<< HEAD
-    }
-    ///The parsed JSON ABI of the contract.
-    pub static BEEFY_ABI: ::ethers::contract::Lazy<::ethers::core::abi::Abi> = ::ethers::contract::Lazy::new(
-        __abi,
-    );
-    pub struct Beefy<M>(::ethers::contract::Contract<M>);
-    impl<M> ::core::clone::Clone for Beefy<M> {
-        fn clone(&self) -> Self {
-            Self(::core::clone::Clone::clone(&self.0))
-        }
-    }
-    impl<M> ::core::ops::Deref for Beefy<M> {
-        type Target = ::ethers::contract::Contract<M>;
-        fn deref(&self) -> &Self::Target {
-            &self.0
-        }
-    }
-    impl<M> ::core::ops::DerefMut for Beefy<M> {
-        fn deref_mut(&mut self) -> &mut Self::Target {
-            &mut self.0
-        }
-    }
-    impl<M> ::core::fmt::Debug for Beefy<M> {
-        fn fmt(&self, f: &mut ::core::fmt::Formatter<'_>) -> ::core::fmt::Result {
-            f.debug_tuple(::core::stringify!(Beefy)).field(&self.address()).finish()
-        }
-    }
-    impl<M: ::ethers::providers::Middleware> Beefy<M> {
-        /// Creates a new contract instance with the specified `ethers` client at
-        /// `address`. The contract derefs to a `ethers::Contract` object.
-        pub fn new<T: Into<::ethers::core::types::Address>>(
-            address: T,
-            client: ::std::sync::Arc<M>,
-        ) -> Self {
-            Self(
-                ::ethers::contract::Contract::new(
-                    address.into(),
-                    BEEFY_ABI.clone(),
-                    client,
-                ),
-            )
-        }
-        ///Calls the contract's `AURA_CONSENSUS_ID` (0x4e9fdbec) function
-        pub fn aura_consensus_id(
-            &self,
-        ) -> ::ethers::contract::builders::ContractCall<M, [u8; 4]> {
-            self.0
-                .method_hash([78, 159, 219, 236], ())
-                .expect("method not found (this should never happen)")
-        }
-        ///Calls the contract's `ISMP_CONSENSUS_ID` (0xbabb3118) function
-        pub fn ismp_consensus_id(
-            &self,
-        ) -> ::ethers::contract::builders::ContractCall<M, [u8; 4]> {
-            self.0
-                .method_hash([186, 187, 49, 24], ())
-                .expect("method not found (this should never happen)")
-        }
-        ///Calls the contract's `MMR_ROOT_PAYLOAD_ID` (0xaf8b91d6) function
-        pub fn mmr_root_payload_id(
-            &self,
-        ) -> ::ethers::contract::builders::ContractCall<M, [u8; 2]> {
-            self.0
-                .method_hash([175, 139, 145, 214], ())
-                .expect("method not found (this should never happen)")
-        }
-        ///Calls the contract's `SLOT_DURATION` (0x905c0511) function
-        pub fn slot_duration(
-            &self,
-        ) -> ::ethers::contract::builders::ContractCall<M, ::ethers::core::types::U256> {
-            self.0
-                .method_hash([144, 92, 5, 17], ())
-                .expect("method not found (this should never happen)")
-        }
-        ///Calls the contract's `noOp` (0x756087e2) function
-        pub fn no_op(
-            &self,
-            s: BeefyConsensusState,
-            p: BeefyConsensusProof,
-        ) -> ::ethers::contract::builders::ContractCall<M, ()> {
-            self.0
-                .method_hash([117, 96, 135, 226], (s, p))
-                .expect("method not found (this should never happen)")
-        }
-        ///Calls the contract's `supportsInterface` (0x01ffc9a7) function
-        pub fn supports_interface(
-            &self,
-            interface_id: [u8; 4],
-        ) -> ::ethers::contract::builders::ContractCall<M, bool> {
-            self.0
-                .method_hash([1, 255, 201, 167], interface_id)
-                .expect("method not found (this should never happen)")
-        }
-        ///Calls the contract's `verifyConsensus` (0x7d755598) function
-        pub fn verify_consensus(
-            &self,
-            encoded_state: ::ethers::core::types::Bytes,
-            encoded_proof: ::ethers::core::types::Bytes,
-        ) -> ::ethers::contract::builders::ContractCall<
-            M,
-            (::ethers::core::types::Bytes, IntermediateState),
-        > {
-            self.0
-                .method_hash([125, 117, 85, 152], (encoded_state, encoded_proof))
-                .expect("method not found (this should never happen)")
-        }
-    }
-    impl<M: ::ethers::providers::Middleware> From<::ethers::contract::Contract<M>>
-    for Beefy<M> {
-        fn from(contract: ::ethers::contract::Contract<M>) -> Self {
-            Self::new(contract.address(), contract.client())
-        }
-    }
-    ///Custom Error type `IllegalGenesisBlock` with signature `IllegalGenesisBlock()` and selector `0xb4eb9e51`
-    #[derive(
-        Clone,
-        ::ethers::contract::EthError,
-        ::ethers::contract::EthDisplay,
-        Default,
-        Debug,
-        PartialEq,
-        Eq,
-        Hash
-    )]
-    #[etherror(name = "IllegalGenesisBlock", abi = "IllegalGenesisBlock()")]
-    pub struct IllegalGenesisBlock;
-    ///Custom Error type `InvalidAuthoritiesProof` with signature `InvalidAuthoritiesProof()` and selector `0x528bd3ef`
-    #[derive(
-        Clone,
-        ::ethers::contract::EthError,
-        ::ethers::contract::EthDisplay,
-        Default,
-        Debug,
-        PartialEq,
-        Eq,
-        Hash
-    )]
-    #[etherror(name = "InvalidAuthoritiesProof", abi = "InvalidAuthoritiesProof()")]
-    pub struct InvalidAuthoritiesProof;
-    ///Custom Error type `InvalidMmrProof` with signature `InvalidMmrProof()` and selector `0x5c90c348`
-    #[derive(
-        Clone,
-        ::ethers::contract::EthError,
-        ::ethers::contract::EthDisplay,
-        Default,
-        Debug,
-        PartialEq,
-        Eq,
-        Hash
-    )]
-    #[etherror(name = "InvalidMmrProof", abi = "InvalidMmrProof()")]
-    pub struct InvalidMmrProof;
-    ///Custom Error type `InvalidUltraPlonkProof` with signature `InvalidUltraPlonkProof()` and selector `0x866dc22c`
-    #[derive(
-        Clone,
-        ::ethers::contract::EthError,
-        ::ethers::contract::EthDisplay,
-        Default,
-        Debug,
-        PartialEq,
-        Eq,
-        Hash
-    )]
-    #[etherror(name = "InvalidUltraPlonkProof", abi = "InvalidUltraPlonkProof()")]
-    pub struct InvalidUltraPlonkProof;
-    ///Custom Error type `MmrRootHashMissing` with signature `MmrRootHashMissing()` and selector `0x8c6238e4`
-    #[derive(
-        Clone,
-        ::ethers::contract::EthError,
-        ::ethers::contract::EthDisplay,
-        Default,
-        Debug,
-        PartialEq,
-        Eq,
-        Hash
-    )]
-    #[etherror(name = "MmrRootHashMissing", abi = "MmrRootHashMissing()")]
-    pub struct MmrRootHashMissing;
-    ///Custom Error type `StaleHeight` with signature `StaleHeight()` and selector `0xbeda4fc3`
-    #[derive(
-        Clone,
-        ::ethers::contract::EthError,
-        ::ethers::contract::EthDisplay,
-        Default,
-        Debug,
-        PartialEq,
-        Eq,
-        Hash
-    )]
-    #[etherror(name = "StaleHeight", abi = "StaleHeight()")]
-    pub struct StaleHeight;
-    ///Custom Error type `SuperMajorityRequired` with signature `SuperMajorityRequired()` and selector `0xeaa43dfc`
-    #[derive(
-        Clone,
-        ::ethers::contract::EthError,
-        ::ethers::contract::EthDisplay,
-        Default,
-        Debug,
-        PartialEq,
-        Eq,
-        Hash
-    )]
-    #[etherror(name = "SuperMajorityRequired", abi = "SuperMajorityRequired()")]
-    pub struct SuperMajorityRequired;
-    ///Custom Error type `UnknownAuthoritySet` with signature `UnknownAuthoritySet()` and selector `0xe405cd0a`
-    #[derive(
-        Clone,
-        ::ethers::contract::EthError,
-        ::ethers::contract::EthDisplay,
-        Default,
-        Debug,
-        PartialEq,
-        Eq,
-        Hash
-    )]
-    #[etherror(name = "UnknownAuthoritySet", abi = "UnknownAuthoritySet()")]
-    pub struct UnknownAuthoritySet;
-    ///Container type for all of the contract's custom errors
-    #[derive(Clone, ::ethers::contract::EthAbiType, Debug, PartialEq, Eq, Hash)]
-    pub enum BeefyErrors {
-        IllegalGenesisBlock(IllegalGenesisBlock),
-        InvalidAuthoritiesProof(InvalidAuthoritiesProof),
-        InvalidMmrProof(InvalidMmrProof),
-        InvalidUltraPlonkProof(InvalidUltraPlonkProof),
-        MmrRootHashMissing(MmrRootHashMissing),
-        StaleHeight(StaleHeight),
-        SuperMajorityRequired(SuperMajorityRequired),
-        UnknownAuthoritySet(UnknownAuthoritySet),
-        /// The standard solidity revert string, with selector
-        /// Error(string) -- 0x08c379a0
-        RevertString(::std::string::String),
-    }
-    impl ::ethers::core::abi::AbiDecode for BeefyErrors {
-        fn decode(
-            data: impl AsRef<[u8]>,
-        ) -> ::core::result::Result<Self, ::ethers::core::abi::AbiError> {
-            let data = data.as_ref();
-            if let Ok(decoded) = <::std::string::String as ::ethers::core::abi::AbiDecode>::decode(
-                data,
-            ) {
-                return Ok(Self::RevertString(decoded));
-            }
-            if let Ok(decoded) = <IllegalGenesisBlock as ::ethers::core::abi::AbiDecode>::decode(
-                data,
-            ) {
-                return Ok(Self::IllegalGenesisBlock(decoded));
-            }
-            if let Ok(decoded) = <InvalidAuthoritiesProof as ::ethers::core::abi::AbiDecode>::decode(
-                data,
-            ) {
-                return Ok(Self::InvalidAuthoritiesProof(decoded));
-            }
-            if let Ok(decoded) = <InvalidMmrProof as ::ethers::core::abi::AbiDecode>::decode(
-                data,
-            ) {
-                return Ok(Self::InvalidMmrProof(decoded));
-            }
-            if let Ok(decoded) = <InvalidUltraPlonkProof as ::ethers::core::abi::AbiDecode>::decode(
-                data,
-            ) {
-                return Ok(Self::InvalidUltraPlonkProof(decoded));
-            }
-            if let Ok(decoded) = <MmrRootHashMissing as ::ethers::core::abi::AbiDecode>::decode(
-                data,
-            ) {
-                return Ok(Self::MmrRootHashMissing(decoded));
-            }
-            if let Ok(decoded) = <StaleHeight as ::ethers::core::abi::AbiDecode>::decode(
-                data,
-            ) {
-                return Ok(Self::StaleHeight(decoded));
-            }
-            if let Ok(decoded) = <SuperMajorityRequired as ::ethers::core::abi::AbiDecode>::decode(
-                data,
-            ) {
-                return Ok(Self::SuperMajorityRequired(decoded));
-            }
-            if let Ok(decoded) = <UnknownAuthoritySet as ::ethers::core::abi::AbiDecode>::decode(
-                data,
-            ) {
-                return Ok(Self::UnknownAuthoritySet(decoded));
-            }
-            Err(::ethers::core::abi::Error::InvalidData.into())
-        }
-    }
-    impl ::ethers::core::abi::AbiEncode for BeefyErrors {
-        fn encode(self) -> ::std::vec::Vec<u8> {
-            match self {
-                Self::IllegalGenesisBlock(element) => {
-                    ::ethers::core::abi::AbiEncode::encode(element)
-                }
-                Self::InvalidAuthoritiesProof(element) => {
-                    ::ethers::core::abi::AbiEncode::encode(element)
-                }
-                Self::InvalidMmrProof(element) => {
-                    ::ethers::core::abi::AbiEncode::encode(element)
-                }
-                Self::InvalidUltraPlonkProof(element) => {
-                    ::ethers::core::abi::AbiEncode::encode(element)
-                }
-                Self::MmrRootHashMissing(element) => {
-                    ::ethers::core::abi::AbiEncode::encode(element)
-                }
-                Self::StaleHeight(element) => {
-                    ::ethers::core::abi::AbiEncode::encode(element)
-                }
-                Self::SuperMajorityRequired(element) => {
-                    ::ethers::core::abi::AbiEncode::encode(element)
-                }
-                Self::UnknownAuthoritySet(element) => {
-                    ::ethers::core::abi::AbiEncode::encode(element)
-                }
-                Self::RevertString(s) => ::ethers::core::abi::AbiEncode::encode(s),
-            }
-        }
-    }
-    impl ::ethers::contract::ContractRevert for BeefyErrors {
-        fn valid_selector(selector: [u8; 4]) -> bool {
-            match selector {
-                [0x08, 0xc3, 0x79, 0xa0] => true,
-                _ if selector
-                    == <IllegalGenesisBlock as ::ethers::contract::EthError>::selector() => {
-                    true
-                }
-                _ if selector
-                    == <InvalidAuthoritiesProof as ::ethers::contract::EthError>::selector() => {
-                    true
-                }
-                _ if selector
-                    == <InvalidMmrProof as ::ethers::contract::EthError>::selector() => {
-                    true
-                }
-                _ if selector
-                    == <InvalidUltraPlonkProof as ::ethers::contract::EthError>::selector() => {
-                    true
-                }
-                _ if selector
-                    == <MmrRootHashMissing as ::ethers::contract::EthError>::selector() => {
-                    true
-                }
-                _ if selector
-                    == <StaleHeight as ::ethers::contract::EthError>::selector() => true,
-                _ if selector
-                    == <SuperMajorityRequired as ::ethers::contract::EthError>::selector() => {
-                    true
-                }
-                _ if selector
-                    == <UnknownAuthoritySet as ::ethers::contract::EthError>::selector() => {
-                    true
-                }
-                _ => false,
-            }
-        }
-    }
-    impl ::core::fmt::Display for BeefyErrors {
-        fn fmt(&self, f: &mut ::core::fmt::Formatter<'_>) -> ::core::fmt::Result {
-            match self {
-                Self::IllegalGenesisBlock(element) => {
-                    ::core::fmt::Display::fmt(element, f)
-                }
-                Self::InvalidAuthoritiesProof(element) => {
-                    ::core::fmt::Display::fmt(element, f)
-                }
-                Self::InvalidMmrProof(element) => ::core::fmt::Display::fmt(element, f),
-                Self::InvalidUltraPlonkProof(element) => {
-                    ::core::fmt::Display::fmt(element, f)
-                }
-                Self::MmrRootHashMissing(element) => {
-                    ::core::fmt::Display::fmt(element, f)
-                }
-                Self::StaleHeight(element) => ::core::fmt::Display::fmt(element, f),
-                Self::SuperMajorityRequired(element) => {
-                    ::core::fmt::Display::fmt(element, f)
-                }
-                Self::UnknownAuthoritySet(element) => {
-                    ::core::fmt::Display::fmt(element, f)
-                }
-                Self::RevertString(s) => ::core::fmt::Display::fmt(s, f),
-            }
-        }
-    }
-    impl ::core::convert::From<::std::string::String> for BeefyErrors {
-        fn from(value: String) -> Self {
-            Self::RevertString(value)
-        }
-    }
-    impl ::core::convert::From<IllegalGenesisBlock> for BeefyErrors {
-        fn from(value: IllegalGenesisBlock) -> Self {
-            Self::IllegalGenesisBlock(value)
-        }
-    }
-    impl ::core::convert::From<InvalidAuthoritiesProof> for BeefyErrors {
-        fn from(value: InvalidAuthoritiesProof) -> Self {
-            Self::InvalidAuthoritiesProof(value)
-        }
-    }
-    impl ::core::convert::From<InvalidMmrProof> for BeefyErrors {
-        fn from(value: InvalidMmrProof) -> Self {
-            Self::InvalidMmrProof(value)
-        }
-    }
-    impl ::core::convert::From<InvalidUltraPlonkProof> for BeefyErrors {
-        fn from(value: InvalidUltraPlonkProof) -> Self {
-            Self::InvalidUltraPlonkProof(value)
-        }
-    }
-    impl ::core::convert::From<MmrRootHashMissing> for BeefyErrors {
-        fn from(value: MmrRootHashMissing) -> Self {
-            Self::MmrRootHashMissing(value)
-        }
-    }
-    impl ::core::convert::From<StaleHeight> for BeefyErrors {
-        fn from(value: StaleHeight) -> Self {
-            Self::StaleHeight(value)
-        }
-    }
-    impl ::core::convert::From<SuperMajorityRequired> for BeefyErrors {
-        fn from(value: SuperMajorityRequired) -> Self {
-            Self::SuperMajorityRequired(value)
-        }
-    }
-    impl ::core::convert::From<UnknownAuthoritySet> for BeefyErrors {
-        fn from(value: UnknownAuthoritySet) -> Self {
-            Self::UnknownAuthoritySet(value)
-        }
-    }
-    ///Container type for all input parameters for the `AURA_CONSENSUS_ID` function with signature `AURA_CONSENSUS_ID()` and selector `0x4e9fdbec`
-    #[derive(
-        Clone,
-        ::ethers::contract::EthCall,
-        ::ethers::contract::EthDisplay,
-        Default,
-        Debug,
-        PartialEq,
-        Eq,
-        Hash
-    )]
-    #[ethcall(name = "AURA_CONSENSUS_ID", abi = "AURA_CONSENSUS_ID()")]
-    pub struct AuraConsensusIdCall;
-    ///Container type for all input parameters for the `ISMP_CONSENSUS_ID` function with signature `ISMP_CONSENSUS_ID()` and selector `0xbabb3118`
-    #[derive(
-        Clone,
-        ::ethers::contract::EthCall,
-        ::ethers::contract::EthDisplay,
-        Default,
-        Debug,
-        PartialEq,
-        Eq,
-        Hash
-    )]
-    #[ethcall(name = "ISMP_CONSENSUS_ID", abi = "ISMP_CONSENSUS_ID()")]
-    pub struct IsmpConsensusIdCall;
-    ///Container type for all input parameters for the `MMR_ROOT_PAYLOAD_ID` function with signature `MMR_ROOT_PAYLOAD_ID()` and selector `0xaf8b91d6`
-    #[derive(
-        Clone,
-        ::ethers::contract::EthCall,
-        ::ethers::contract::EthDisplay,
-        Default,
-        Debug,
-        PartialEq,
-        Eq,
-        Hash
-    )]
-    #[ethcall(name = "MMR_ROOT_PAYLOAD_ID", abi = "MMR_ROOT_PAYLOAD_ID()")]
-    pub struct MmrRootPayloadIdCall;
-    ///Container type for all input parameters for the `SLOT_DURATION` function with signature `SLOT_DURATION()` and selector `0x905c0511`
-    #[derive(
-        Clone,
-        ::ethers::contract::EthCall,
-        ::ethers::contract::EthDisplay,
-        Default,
-        Debug,
-        PartialEq,
-        Eq,
-        Hash
-    )]
-    #[ethcall(name = "SLOT_DURATION", abi = "SLOT_DURATION()")]
-    pub struct SlotDurationCall;
-    ///Container type for all input parameters for the `noOp` function with signature `noOp((uint256,uint256,(uint256,uint256,bytes32),(uint256,uint256,bytes32)),(((((bytes2,bytes)[],uint256,uint256),(bytes,uint256)[]),(uint256,uint256,bytes32,(uint256,uint256,bytes32),bytes32,uint256,uint256),bytes32[],(uint256,bytes32)[][]),((uint256,uint256,bytes),(uint256,bytes32)[][])))` and selector `0x756087e2`
-    #[derive(
-        Clone,
-        ::ethers::contract::EthCall,
-        ::ethers::contract::EthDisplay,
-        Default,
-        Debug,
-        PartialEq,
-        Eq,
-        Hash
-    )]
-    #[ethcall(
-        name = "noOp",
-        abi = "noOp((uint256,uint256,(uint256,uint256,bytes32),(uint256,uint256,bytes32)),(((((bytes2,bytes)[],uint256,uint256),(bytes,uint256)[]),(uint256,uint256,bytes32,(uint256,uint256,bytes32),bytes32,uint256,uint256),bytes32[],(uint256,bytes32)[][]),((uint256,uint256,bytes),(uint256,bytes32)[][])))"
-    )]
-    pub struct NoOpCall {
-        pub s: BeefyConsensusState,
-        pub p: BeefyConsensusProof,
-    }
-    ///Container type for all input parameters for the `supportsInterface` function with signature `supportsInterface(bytes4)` and selector `0x01ffc9a7`
-    #[derive(
-        Clone,
-        ::ethers::contract::EthCall,
-        ::ethers::contract::EthDisplay,
-        Default,
-        Debug,
-        PartialEq,
-        Eq,
-        Hash
-    )]
-    #[ethcall(name = "supportsInterface", abi = "supportsInterface(bytes4)")]
-    pub struct SupportsInterfaceCall {
-        pub interface_id: [u8; 4],
-    }
-    ///Container type for all input parameters for the `verifyConsensus` function with signature `verifyConsensus(bytes,bytes)` and selector `0x7d755598`
-    #[derive(
-        Clone,
-        ::ethers::contract::EthCall,
-        ::ethers::contract::EthDisplay,
-        Default,
-        Debug,
-        PartialEq,
-        Eq,
-        Hash
-    )]
-    #[ethcall(name = "verifyConsensus", abi = "verifyConsensus(bytes,bytes)")]
-    pub struct VerifyConsensusCall {
-        pub encoded_state: ::ethers::core::types::Bytes,
-        pub encoded_proof: ::ethers::core::types::Bytes,
-    }
-    ///Container type for all of the contract's call
-    #[derive(Clone, ::ethers::contract::EthAbiType, Debug, PartialEq, Eq, Hash)]
-    pub enum BeefyCalls {
-        AuraConsensusId(AuraConsensusIdCall),
-        IsmpConsensusId(IsmpConsensusIdCall),
-        MmrRootPayloadId(MmrRootPayloadIdCall),
-        SlotDuration(SlotDurationCall),
-        NoOp(NoOpCall),
-        SupportsInterface(SupportsInterfaceCall),
-        VerifyConsensus(VerifyConsensusCall),
-    }
-    impl ::ethers::core::abi::AbiDecode for BeefyCalls {
-        fn decode(
-            data: impl AsRef<[u8]>,
-        ) -> ::core::result::Result<Self, ::ethers::core::abi::AbiError> {
-            let data = data.as_ref();
-            if let Ok(decoded) = <AuraConsensusIdCall as ::ethers::core::abi::AbiDecode>::decode(
-                data,
-            ) {
-                return Ok(Self::AuraConsensusId(decoded));
-            }
-            if let Ok(decoded) = <IsmpConsensusIdCall as ::ethers::core::abi::AbiDecode>::decode(
-                data,
-            ) {
-                return Ok(Self::IsmpConsensusId(decoded));
-            }
-            if let Ok(decoded) = <MmrRootPayloadIdCall as ::ethers::core::abi::AbiDecode>::decode(
-                data,
-            ) {
-                return Ok(Self::MmrRootPayloadId(decoded));
-            }
-            if let Ok(decoded) = <SlotDurationCall as ::ethers::core::abi::AbiDecode>::decode(
-                data,
-            ) {
-                return Ok(Self::SlotDuration(decoded));
-            }
-            if let Ok(decoded) = <NoOpCall as ::ethers::core::abi::AbiDecode>::decode(
-                data,
-            ) {
-                return Ok(Self::NoOp(decoded));
-            }
-            if let Ok(decoded) = <SupportsInterfaceCall as ::ethers::core::abi::AbiDecode>::decode(
-                data,
-            ) {
-                return Ok(Self::SupportsInterface(decoded));
-            }
-            if let Ok(decoded) = <VerifyConsensusCall as ::ethers::core::abi::AbiDecode>::decode(
-                data,
-            ) {
-                return Ok(Self::VerifyConsensus(decoded));
-            }
-            Err(::ethers::core::abi::Error::InvalidData.into())
-        }
-    }
-    impl ::ethers::core::abi::AbiEncode for BeefyCalls {
-        fn encode(self) -> Vec<u8> {
-            match self {
-                Self::AuraConsensusId(element) => {
-                    ::ethers::core::abi::AbiEncode::encode(element)
-                }
-                Self::IsmpConsensusId(element) => {
-                    ::ethers::core::abi::AbiEncode::encode(element)
-                }
-                Self::MmrRootPayloadId(element) => {
-                    ::ethers::core::abi::AbiEncode::encode(element)
-                }
-                Self::SlotDuration(element) => {
-                    ::ethers::core::abi::AbiEncode::encode(element)
-                }
-                Self::NoOp(element) => ::ethers::core::abi::AbiEncode::encode(element),
-                Self::SupportsInterface(element) => {
-                    ::ethers::core::abi::AbiEncode::encode(element)
-                }
-                Self::VerifyConsensus(element) => {
-                    ::ethers::core::abi::AbiEncode::encode(element)
-                }
-            }
-        }
-    }
-    impl ::core::fmt::Display for BeefyCalls {
-        fn fmt(&self, f: &mut ::core::fmt::Formatter<'_>) -> ::core::fmt::Result {
-            match self {
-                Self::AuraConsensusId(element) => ::core::fmt::Display::fmt(element, f),
-                Self::IsmpConsensusId(element) => ::core::fmt::Display::fmt(element, f),
-                Self::MmrRootPayloadId(element) => ::core::fmt::Display::fmt(element, f),
-                Self::SlotDuration(element) => ::core::fmt::Display::fmt(element, f),
-                Self::NoOp(element) => ::core::fmt::Display::fmt(element, f),
-                Self::SupportsInterface(element) => ::core::fmt::Display::fmt(element, f),
-                Self::VerifyConsensus(element) => ::core::fmt::Display::fmt(element, f),
-            }
-        }
-    }
-    impl ::core::convert::From<AuraConsensusIdCall> for BeefyCalls {
-        fn from(value: AuraConsensusIdCall) -> Self {
-            Self::AuraConsensusId(value)
-        }
-    }
-    impl ::core::convert::From<IsmpConsensusIdCall> for BeefyCalls {
-        fn from(value: IsmpConsensusIdCall) -> Self {
-            Self::IsmpConsensusId(value)
-        }
-    }
-    impl ::core::convert::From<MmrRootPayloadIdCall> for BeefyCalls {
-        fn from(value: MmrRootPayloadIdCall) -> Self {
-            Self::MmrRootPayloadId(value)
-        }
-    }
-    impl ::core::convert::From<SlotDurationCall> for BeefyCalls {
-        fn from(value: SlotDurationCall) -> Self {
-            Self::SlotDuration(value)
-        }
-    }
-    impl ::core::convert::From<NoOpCall> for BeefyCalls {
-        fn from(value: NoOpCall) -> Self {
-            Self::NoOp(value)
-        }
-    }
-    impl ::core::convert::From<SupportsInterfaceCall> for BeefyCalls {
-        fn from(value: SupportsInterfaceCall) -> Self {
-            Self::SupportsInterface(value)
-        }
-    }
-    impl ::core::convert::From<VerifyConsensusCall> for BeefyCalls {
-        fn from(value: VerifyConsensusCall) -> Self {
-            Self::VerifyConsensus(value)
-        }
-    }
-    ///Container type for all return fields from the `AURA_CONSENSUS_ID` function with signature `AURA_CONSENSUS_ID()` and selector `0x4e9fdbec`
-    #[derive(
-        Clone,
-        ::ethers::contract::EthAbiType,
-        ::ethers::contract::EthAbiCodec,
-        Default,
-        Debug,
-        PartialEq,
-        Eq,
-        Hash
-    )]
-    pub struct AuraConsensusIdReturn(pub [u8; 4]);
-    ///Container type for all return fields from the `ISMP_CONSENSUS_ID` function with signature `ISMP_CONSENSUS_ID()` and selector `0xbabb3118`
-    #[derive(
-        Clone,
-        ::ethers::contract::EthAbiType,
-        ::ethers::contract::EthAbiCodec,
-        Default,
-        Debug,
-        PartialEq,
-        Eq,
-        Hash
-    )]
-    pub struct IsmpConsensusIdReturn(pub [u8; 4]);
-    ///Container type for all return fields from the `MMR_ROOT_PAYLOAD_ID` function with signature `MMR_ROOT_PAYLOAD_ID()` and selector `0xaf8b91d6`
-    #[derive(
-        Clone,
-        ::ethers::contract::EthAbiType,
-        ::ethers::contract::EthAbiCodec,
-        Default,
-        Debug,
-        PartialEq,
-        Eq,
-        Hash
-    )]
-    pub struct MmrRootPayloadIdReturn(pub [u8; 2]);
-    ///Container type for all return fields from the `SLOT_DURATION` function with signature `SLOT_DURATION()` and selector `0x905c0511`
-    #[derive(
-        Clone,
-        ::ethers::contract::EthAbiType,
-        ::ethers::contract::EthAbiCodec,
-        Default,
-        Debug,
-        PartialEq,
-        Eq,
-        Hash
-    )]
-    pub struct SlotDurationReturn(pub ::ethers::core::types::U256);
-    ///Container type for all return fields from the `supportsInterface` function with signature `supportsInterface(bytes4)` and selector `0x01ffc9a7`
-    #[derive(
-        Clone,
-        ::ethers::contract::EthAbiType,
-        ::ethers::contract::EthAbiCodec,
-        Default,
-        Debug,
-        PartialEq,
-        Eq,
-        Hash
-    )]
-    pub struct SupportsInterfaceReturn(pub bool);
-    ///Container type for all return fields from the `verifyConsensus` function with signature `verifyConsensus(bytes,bytes)` and selector `0x7d755598`
-    #[derive(
-        Clone,
-        ::ethers::contract::EthAbiType,
-        ::ethers::contract::EthAbiCodec,
-        Default,
-        Debug,
-        PartialEq,
-        Eq,
-        Hash
-    )]
-    pub struct VerifyConsensusReturn(
-        pub ::ethers::core::types::Bytes,
-        pub IntermediateState,
-    );
-    ///`AuthoritySetCommitment(uint256,uint256,bytes32)`
-    #[derive(
-        Clone,
-        ::ethers::contract::EthAbiType,
-        ::ethers::contract::EthAbiCodec,
-        Default,
-        Debug,
-        PartialEq,
-        Eq,
-        Hash
-    )]
-    pub struct AuthoritySetCommitment {
-        pub id: ::ethers::core::types::U256,
-        pub len: ::ethers::core::types::U256,
-        pub root: [u8; 32],
-    }
-    ///`BeefyConsensusProof(((((bytes2,bytes)[],uint256,uint256),(bytes,uint256)[]),(uint256,uint256,bytes32,(uint256,uint256,bytes32),bytes32,uint256,uint256),bytes32[],(uint256,bytes32)[]),((uint256,uint256,bytes),(uint256,bytes32)[]))`
-    #[derive(
-        Clone,
-        ::ethers::contract::EthAbiType,
-        ::ethers::contract::EthAbiCodec,
-        Default,
-        Debug,
-        PartialEq,
-        Eq,
-        Hash
-    )]
-    pub struct BeefyConsensusProof {
-        pub relay: RelayChainProof,
-        pub parachain: ParachainProof,
-    }
-    ///`BeefyConsensusState(uint256,uint256,(uint256,uint256,bytes32),(uint256,uint256,bytes32))`
-    #[derive(
-        Clone,
-        ::ethers::contract::EthAbiType,
-        ::ethers::contract::EthAbiCodec,
-        Default,
-        Debug,
-        PartialEq,
-        Eq,
-        Hash
-    )]
-    pub struct BeefyConsensusState {
-        pub latest_height: ::ethers::core::types::U256,
-        pub beefy_activation_block: ::ethers::core::types::U256,
-        pub current_authority_set: AuthoritySetCommitment,
-        pub next_authority_set: AuthoritySetCommitment,
-    }
-    ///`BeefyMmrLeaf(uint256,uint256,bytes32,(uint256,uint256,bytes32),bytes32,uint256,uint256)`
-    #[derive(
-        Clone,
-        ::ethers::contract::EthAbiType,
-        ::ethers::contract::EthAbiCodec,
-        Default,
-        Debug,
-        PartialEq,
-        Eq,
-        Hash
-    )]
-    pub struct BeefyMmrLeaf {
-        pub version: ::ethers::core::types::U256,
-        pub parent_number: ::ethers::core::types::U256,
-        pub parent_hash: [u8; 32],
-        pub next_authority_set: AuthoritySetCommitment,
-        pub extra: [u8; 32],
-        pub k_index: ::ethers::core::types::U256,
-        pub leaf_index: ::ethers::core::types::U256,
-    }
-    ///`Commitment((bytes2,bytes)[],uint256,uint256)`
-    #[derive(
-        Clone,
-        ::ethers::contract::EthAbiType,
-        ::ethers::contract::EthAbiCodec,
-        Default,
-        Debug,
-        PartialEq,
-        Eq,
-        Hash
-    )]
-    pub struct Commitment {
-        pub payload: ::std::vec::Vec<Payload>,
-        pub block_number: ::ethers::core::types::U256,
-        pub validator_set_id: ::ethers::core::types::U256,
-    }
-    ///`IntermediateState(uint256,uint256,(uint256,bytes32,bytes32))`
-    #[derive(
-        Clone,
-        ::ethers::contract::EthAbiType,
-        ::ethers::contract::EthAbiCodec,
-        Default,
-        Debug,
-        PartialEq,
-        Eq,
-        Hash
-    )]
-    pub struct IntermediateState {
-        pub state_machine_id: ::ethers::core::types::U256,
-        pub height: ::ethers::core::types::U256,
-        pub commitment: StateCommitment,
-    }
-    ///`Node(uint256,bytes32)`
-    #[derive(
-        Clone,
-        ::ethers::contract::EthAbiType,
-        ::ethers::contract::EthAbiCodec,
-        Default,
-        Debug,
-        PartialEq,
-        Eq,
-        Hash
-    )]
-    pub struct Node {
-        pub k_index: ::ethers::core::types::U256,
-        pub node: [u8; 32],
-    }
-    ///`Parachain(uint256,uint256,bytes)`
-    #[derive(
-        Clone,
-        ::ethers::contract::EthAbiType,
-        ::ethers::contract::EthAbiCodec,
-        Default,
-        Debug,
-        PartialEq,
-        Eq,
-        Hash
-    )]
-    pub struct Parachain {
-        pub index: ::ethers::core::types::U256,
-        pub id: ::ethers::core::types::U256,
-        pub header: ::ethers::core::types::Bytes,
-    }
-    ///`ParachainProof((uint256,uint256,bytes),(uint256,bytes32)[])`
-    #[derive(
-        Clone,
-        ::ethers::contract::EthAbiType,
-        ::ethers::contract::EthAbiCodec,
-        Default,
-        Debug,
-        PartialEq,
-        Eq,
-        Hash
-    )]
-    pub struct ParachainProof {
-        pub parachain: Parachain,
-        pub proof: ::std::vec::Vec<::std::vec::Vec<Node>>,
-    }
-    ///`Payload(bytes2,bytes)`
-    #[derive(
-        Clone,
-        ::ethers::contract::EthAbiType,
-        ::ethers::contract::EthAbiCodec,
-        Default,
-        Debug,
-        PartialEq,
-        Eq,
-        Hash
-    )]
-    pub struct Payload {
-        pub id: [u8; 2],
-        pub data: ::ethers::core::types::Bytes,
-    }
-    ///`RelayChainProof((((bytes2,bytes)[],uint256,uint256),(bytes,uint256)[]),(uint256,uint256,bytes32,(uint256,uint256,bytes32),bytes32,uint256,uint256),bytes32[],(uint256,bytes32)[])`
-    #[derive(
-        Clone,
-        ::ethers::contract::EthAbiType,
-        ::ethers::contract::EthAbiCodec,
-        Default,
-        Debug,
-        PartialEq,
-        Eq,
-        Hash
-    )]
-    pub struct RelayChainProof {
-        pub signed_commitment: SignedCommitment,
-        pub latest_mmr_leaf: BeefyMmrLeaf,
-        pub mmr_proof: ::std::vec::Vec<[u8; 32]>,
-        pub proof: ::std::vec::Vec<::std::vec::Vec<Node>>,
-    }
-    ///`SignedCommitment(((bytes2,bytes)[],uint256,uint256),(bytes,uint256)[])`
-    #[derive(
-        Clone,
-        ::ethers::contract::EthAbiType,
-        ::ethers::contract::EthAbiCodec,
-        Default,
-        Debug,
-        PartialEq,
-        Eq,
-        Hash
-    )]
-    pub struct SignedCommitment {
-        pub commitment: Commitment,
-        pub votes: ::std::vec::Vec<Vote>,
-    }
-    ///`Vote(bytes,uint256)`
-    #[derive(
-        Clone,
-        ::ethers::contract::EthAbiType,
-        ::ethers::contract::EthAbiCodec,
-        Default,
-        Debug,
-        PartialEq,
-        Eq,
-        Hash
-    )]
-    pub struct Vote {
-        pub signature: ::ethers::core::types::Bytes,
-        pub authority_index: ::ethers::core::types::U256,
-    }
-=======
 	}
 	///The parsed JSON ABI of the contract.
 	pub static BEEFY_ABI: ::ethers::contract::Lazy<::ethers::core::abi::Abi> =
@@ -2038,5 +1098,4 @@
 		pub signature: ::ethers::core::types::Bytes,
 		pub authority_index: ::ethers::core::types::U256,
 	}
->>>>>>> 1185993b
 }
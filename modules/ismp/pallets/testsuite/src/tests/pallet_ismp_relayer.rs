--- conflicted
+++ resolved
@@ -481,29 +481,20 @@
 			Duration::from_secs(100),
 		)
 		.unwrap();
-		EvmHosts::<Test>::insert(StateMachine::Bsc, bsc_host);
-		EvmHosts::<Test>::insert(StateMachine::Ethereum(ethereum::OPTIMISM), op_host);
+		EvmHosts::<Test>::insert(StateMachine::Evm(97), bsc_host);
+		EvmHosts::<Test>::insert(StateMachine::Evm(11155420), op_host);
 		let bsc_consensus_state = ismp_bsc::ConsensusState {
 			current_validators: vec![],
 			next_validators: None,
 			finalized_height: 0,
 			finalized_hash: Default::default(),
 			current_epoch: 0,
-<<<<<<< HEAD
 			ismp_contract_address: bsc_host,
 			chain_id: 97,
-=======
->>>>>>> 18510933
 		};
 		let sync_committee_consensus_state = ismp_sync_committee::types::ConsensusState {
 			frozen_height: None,
 			light_client_state: Default::default(),
-<<<<<<< HEAD
-			ismp_contract_addresses: vec![(StateMachine::Evm(11155420), op_host)]
-				.into_iter()
-				.collect(),
-=======
->>>>>>> 18510933
 			l2_consensus: Default::default(),
 			chain_id: 11155111,
 		};
@@ -659,27 +650,20 @@
 
 	host.store_state_machine_update_time(claim_proof.dest_proof.height, Duration::from_secs(100))
 		.unwrap();
-	EvmHosts::<Test>::insert(StateMachine::Bsc, bsc_host);
-	EvmHosts::<Test>::insert(StateMachine::Ethereum(ethereum::BASE), op_host);
+	EvmHosts::<Test>::insert(StateMachine::Evm(97), bsc_host);
+	EvmHosts::<Test>::insert(StateMachine::Evm(84532), op_host);
 	let bsc_consensus_state = ismp_bsc::ConsensusState {
 		current_validators: vec![],
 		next_validators: None,
 		finalized_height: 0,
 		finalized_hash: Default::default(),
 		current_epoch: 0,
-<<<<<<< HEAD
 		ismp_contract_address: bsc_host,
 		chain_id: 97,
-=======
->>>>>>> 18510933
 	};
 	let sync_committee_consensus_state = ismp_sync_committee::types::ConsensusState {
 		frozen_height: None,
 		light_client_state: Default::default(),
-<<<<<<< HEAD
-		ismp_contract_addresses: vec![(StateMachine::Evm(84532), op_host)].into_iter().collect(),
-=======
->>>>>>> 18510933
 		l2_consensus: Default::default(),
 		chain_id: 11155111,
 	};

use anyhow::anyhow;
use codec::Encode;
use derivative::Derivative;
use ismp::{consensus::StateMachineHeight, host::StateMachine};
use polkadot_sdk::*;
use sp_crypto_hashing::{blake2_128, keccak_256, twox_128, twox_64};
use subxt::{
	config::{
		extrinsic_params::{BaseExtrinsicParams, BaseExtrinsicParamsBuilder},
		polkadot::PlainTip,
		substrate::{BlakeTwo256, SubstrateHeader},
		ExtrinsicParams, Hasher,
	},
	tx::TxPayload,
	utils::{AccountId32, MultiAddress, H256},
	Metadata,
};

pub mod client;

#[cfg(feature = "std")]
pub use signer::*;

<<<<<<< HEAD
mod gargantua_conversion {
	use crate::gargantua::api::runtime_types::pallet_hyperbridge::VersionedHostParams;

	use super::gargantua::api::runtime_types;
	use ismp::{
		consensus::{StateCommitment, StateMachineHeight, StateMachineId},
		host::StateMachine,
	};
	use pallet_ismp_host_executive::{EvmHostParam, HostParam, PerByteFee};

	impl From<runtime_types::ismp::consensus::StateCommitment> for StateCommitment {
		fn from(commitment: runtime_types::ismp::consensus::StateCommitment) -> Self {
			StateCommitment {
				timestamp: commitment.timestamp,
				overlay_root: commitment.overlay_root,
				state_root: commitment.state_root,
			}
		}
	}

	impl From<runtime_types::ismp::consensus::StateMachineHeight> for StateMachineHeight {
		fn from(state_machine_height: runtime_types::ismp::consensus::StateMachineHeight) -> Self {
			StateMachineHeight {
				id: state_machine_height.id.into(),
				height: state_machine_height.height,
			}
		}
	}

	impl From<runtime_types::ismp::consensus::StateMachineId> for StateMachineId {
		fn from(state_machine_id: runtime_types::ismp::consensus::StateMachineId) -> Self {
			StateMachineId {
				state_id: state_machine_id.state_id.into(),
				consensus_state_id: state_machine_id.consensus_state_id,
			}
		}
	}

	impl From<runtime_types::ismp::host::StateMachine> for StateMachine {
		fn from(state_machine_id: runtime_types::ismp::host::StateMachine) -> Self {
			match state_machine_id {
				runtime_types::ismp::host::StateMachine::Evm(id) => StateMachine::Evm(id),
				runtime_types::ismp::host::StateMachine::Polkadot(id) => StateMachine::Polkadot(id),
				runtime_types::ismp::host::StateMachine::Kusama(id) => StateMachine::Kusama(id),
				runtime_types::ismp::host::StateMachine::Substrate(consensus_state_id) =>
					StateMachine::Substrate(consensus_state_id),
				runtime_types::ismp::host::StateMachine::Tendermint(id) =>
					StateMachine::Tendermint(id),
				runtime_types::ismp::host::StateMachine::Relay { relay, para_id } =>
					StateMachine::Relay { relay, para_id },
			}
		}
	}

	impl From<StateMachineHeight> for runtime_types::ismp::consensus::StateMachineHeight {
		fn from(state_machine_height: StateMachineHeight) -> Self {
			runtime_types::ismp::consensus::StateMachineHeight {
				id: state_machine_height.id.into(),
				height: state_machine_height.height,
			}
		}
	}

	impl From<StateMachineId> for runtime_types::ismp::consensus::StateMachineId {
		fn from(state_machine_id: StateMachineId) -> Self {
			Self {
				state_id: state_machine_id.state_id.into(),
				consensus_state_id: state_machine_id.consensus_state_id,
			}
		}
	}

	impl From<StateMachine> for runtime_types::ismp::host::StateMachine {
		fn from(state_machine_id: StateMachine) -> Self {
			match state_machine_id {
				StateMachine::Evm(id) => runtime_types::ismp::host::StateMachine::Evm(id),
				StateMachine::Polkadot(id) => runtime_types::ismp::host::StateMachine::Polkadot(id),
				StateMachine::Kusama(id) => runtime_types::ismp::host::StateMachine::Kusama(id),
				StateMachine::Substrate(consensus_state_id) =>
					runtime_types::ismp::host::StateMachine::Substrate(consensus_state_id),
				StateMachine::Tendermint(id) =>
					runtime_types::ismp::host::StateMachine::Tendermint(id),
				StateMachine::Relay { relay, para_id } =>
					runtime_types::ismp::host::StateMachine::Relay { relay, para_id },
			}
		}
	}

	impl From<ismp::router::PostRequest> for runtime_types::ismp::router::PostRequest {
		fn from(post: ismp::router::PostRequest) -> Self {
			Self {
				source: post.source.into(),
				dest: post.dest.into(),
				nonce: post.nonce,
				from: post.from,
				to: post.to,
				timeout_timestamp: post.timeout_timestamp,
				body: post.body,
			}
		}
	}

	impl From<runtime_types::pallet_ismp_host_executive::params::HostParam<u128>> for HostParam<u128> {
		fn from(value: runtime_types::pallet_ismp_host_executive::params::HostParam<u128>) -> Self {
			match value {
	               runtime_types::pallet_ismp_host_executive::params::HostParam::EvmHostParam(params) => {
	                   let evm = EvmHostParam {
	                       default_timeout: params.default_timeout,
	                       default_per_byte_fee: {
								let alloy_value = alloy_primitives::U256::from_limbs(params.default_per_byte_fee.0);
								primitive_types::U256::from_little_endian(&alloy_value.to_le_bytes::<32>())
							},
							state_commitment_fee: {
                   				let alloy_value = alloy_primitives::U256::from_limbs(params.state_commitment_fee.0);
                        		primitive_types::U256::from_little_endian(&alloy_value.to_le_bytes::<32>())
             				},
	                       fee_token: params.fee_token,
	                       admin: params.admin,
	                       handler: params.handler,
	                       host_manager: params.host_manager,
	                       uniswap_v2: params.uniswap_v2,
	                       un_staking_period: params.un_staking_period,
	                       challenge_period: params.challenge_period,
	                       consensus_client: params.consensus_client,
	                       state_machines: params
	                           .state_machines
	                           .0
	                           .try_into()
	                           .expect("Runtime will always provide bounded vec"),
	                       per_byte_fees: params
	                           .per_byte_fees
							   .0
							   .into_iter()
							   .map(|p| {
								   PerByteFee {
									   state_id: p.state_id,
									   per_byte_fee: {
										   let alloy_value = alloy_primitives::U256::from_limbs(p.per_byte_fee.0);
										   primitive_types::U256::from_little_endian(&alloy_value.to_le_bytes::<32>())
									   }
								   }
							   }).collect::<Vec<_>>().try_into().expect("Runtime will always provide bounded vec"),
	                       hyperbridge: params
	                           .hyperbridge
	                           .0
	                           .try_into()
	                           .expect("Runtime will always provide bounded vec"),
	                   };
	                   HostParam::EvmHostParam(evm)
	               }
	               runtime_types::pallet_ismp_host_executive::params::HostParam::SubstrateHostParam(VersionedHostParams::V1(value)) => {
	                   HostParam::SubstrateHostParam(pallet_hyperbridge::VersionedHostParams::V1(pallet_hyperbridge::SubstrateHostParams {
						   default_per_byte_fee: value.default_per_byte_fee,
						   per_byte_fees: value.per_byte_fees.into_iter().map(|(k, v)| (k.into(), v)).collect(),
						   asset_registration_fee: value.asset_registration_fee,
					   }))
	               }
	           }
		}
	}
}

=======
>>>>>>> b6548885
/// Implements [`subxt::Config`] for substrate chains with keccak as their hashing algorithm
#[derive(Clone)]
pub struct Hyperbridge;

/// A type that can hash values using the keccak_256 algorithm.
#[derive(Debug, Clone, Copy, PartialEq, Eq, Encode)]
pub struct RuntimeHasher;

impl Hasher for RuntimeHasher {
	type Output = H256;
	fn hash(s: &[u8]) -> Self::Output {
		keccak_256(s).into()
	}
}

impl subxt::Config for Hyperbridge {
	type Hash = H256;
	type AccountId = AccountId32;
	type Address = MultiAddress<Self::AccountId, u32>;
	type Signature = subxt::utils::MultiSignature;
	type Hasher = RuntimeHasher;
	type Header = SubstrateHeader<u32, RuntimeHasher>;
	type ExtrinsicParams = PolkadotExtrinsicParams<Self>;
}

/// Implements [`subxt::Config`] for substrate chains with blake2b as their hashing algorithm
#[derive(Clone)]
pub struct BlakeSubstrateChain;

impl subxt::Config for BlakeSubstrateChain {
	type Hash = H256;
	type AccountId = AccountId32;
	type Address = MultiAddress<Self::AccountId, u32>;
	type Signature = subxt::utils::MultiSignature;
	type Hasher = BlakeTwo256;
	type Header = SubstrateHeader<u32, BlakeTwo256>;
	type ExtrinsicParams = PolkadotExtrinsicParams<Self>;
}

/// Implements [`TxPayload`] for extrinsic encoding
pub struct Extrinsic {
	/// The pallet name, used to query the metadata
	pallet_name: String,
	/// The call name
	call_name: String,
	/// The encoded pallet call. Note that this should be the pallet call. Not runtime call
	encoded: Vec<u8>,
}

impl Extrinsic {
	/// Creates a new extrinsic ready to be sent with subxt.
	pub fn new(
		pallet_name: impl Into<String>,
		call_name: impl Into<String>,
		encoded_call: Vec<u8>,
	) -> Self {
		Extrinsic {
			pallet_name: pallet_name.into(),
			call_name: call_name.into(),
			encoded: encoded_call,
		}
	}
}

impl TxPayload for Extrinsic {
	fn encode_call_data_to(
		&self,
		metadata: &Metadata,
		out: &mut Vec<u8>,
	) -> Result<(), subxt::error::Error> {
		// encode the pallet index
		let pallet = metadata.pallet_by_name_err(&self.pallet_name)?;
		let call_index = pallet
			.call_variant_by_name(&self.call_name)
			.ok_or_else(|| {
				subxt::error::Error::Other(format!(
					"Can't find {} in pallet {} metadata",
					self.call_name, self.pallet_name
				))
			})?
			.index;
		let pallet_index = pallet.index();
		pallet_index.encode_to(out);
		call_index.encode_to(out);

		// copy the encoded call to out
		out.extend_from_slice(&self.encoded);

		Ok(())
	}
}

#[derive(Derivative)]
#[derivative(Debug(bound = "Tip: core::fmt::Debug"))]
pub struct BasicExtrinsicParamWithCheckMetadata<T: subxt::Config, Tip: core::fmt::Debug>(
	BaseExtrinsicParams<T, Tip>,
);

impl<T: subxt::Config, Tip: core::fmt::Debug + Encode + 'static> ExtrinsicParams<T::Hash>
	for BasicExtrinsicParamWithCheckMetadata<T, Tip>
{
	type OtherParams = BaseExtrinsicParamsBuilder<T, Tip>;

	fn new(
		// Provided from subxt client:
		spec_version: u32,
		transaction_version: u32,
		nonce: u64,
		genesis_hash: T::Hash,
		// Provided externally:
		other_params: Self::OtherParams,
	) -> Self {
		Self(BaseExtrinsicParams::new(
			spec_version,
			transaction_version,
			nonce,
			genesis_hash,
			other_params,
		))
	}

	fn encode_extra_to(&self, v: &mut Vec<u8>) {
		self.0.encode_extra_to(v);
		// frame_metadata_hash_extension::CheckMetadataHash::encode_to_extra
		// reference https://github.com/paritytech/subxt/blob/90b47faad85c34382f086e2cc886da8574453c36/core/src/config/signed_extensions.rs#L58
		// Mode `0` means that the metadata hash is not added
		0u8.encode_to(v);
	}

	fn encode_additional_to(&self, v: &mut Vec<u8>) {
		self.0.encode_additional_to(v);
		// frame_metadata_hash_extension::CheckMetadataHash::encode_additional_to
		// https://github.com/paritytech/polkadot-sdk/blob/743dc632fd6115b408376a6e4efe815bd804cd52/substrate/frame/metadata-hash-extension/src/lib.rs#L142
		// We don't use metadata hash in subxt so the it should be encoded as None
		None::<()>.encode_to(v);
	}
}

pub type PolkadotExtrinsicParams<T> = BasicExtrinsicParamWithCheckMetadata<T, PlainTip>;

#[cfg(feature = "std")]
pub mod signer {
	use super::*;
	use anyhow::Context;
	use subxt::{
		config::{
			extrinsic_params::BaseExtrinsicParamsBuilder, polkadot::PlainTip, ExtrinsicParams,
		},
		ext::{
			sp_core::{crypto, sr25519, Pair},
			sp_runtime::{traits::IdentifyAccount, MultiSignature, MultiSigner},
		},
		tx::Signer,
		OnlineClient,
	};

	#[derive(Clone)]
	pub struct InMemorySigner<T: subxt::Config> {
		pub account_id: T::AccountId,
		pub signer: sr25519::Pair,
	}

	impl<T: subxt::Config> InMemorySigner<T>
	where
		T::Signature: From<MultiSignature> + Send + Sync,
		T::AccountId: From<crypto::AccountId32> + Into<T::Address> + Clone + 'static + Send + Sync,
	{
		pub fn new(pair: sr25519::Pair) -> Self {
			InMemorySigner {
				account_id: MultiSigner::Sr25519(pair.public()).into_account().into(),
				signer: pair,
			}
		}
	}

	impl<T: subxt::Config> Signer<T> for InMemorySigner<T>
	where
		T::AccountId: Into<T::Address> + Clone + 'static,
		T::Signature: From<MultiSignature> + Send + Sync,
	{
		fn account_id(&self) -> T::AccountId {
			self.account_id.clone()
		}

		fn address(&self) -> T::Address {
			self.account_id.clone().into()
		}

		fn sign(&self, payload: &[u8]) -> T::Signature {
			MultiSignature::Sr25519(self.signer.sign(&payload)).into()
		}
	}

	/// Send a transaction
	pub async fn send_extrinsic<T: subxt::Config, Tx: TxPayload>(
		client: &OnlineClient<T>,
		signer: InMemorySigner<T>,
		payload: Tx,
		tip: Option<PlainTip>,
	) -> Result<T::Hash, anyhow::Error>
	where
		<T::ExtrinsicParams as ExtrinsicParams<T::Hash>>::OtherParams:
			Default + Send + Sync + From<BaseExtrinsicParamsBuilder<T, PlainTip>>,
		T::Signature: From<MultiSignature> + Send + Sync,
	{
		let other_params = BaseExtrinsicParamsBuilder::new().tip(tip.unwrap_or_default());
		let ext = client.tx().create_signed(&payload, &signer, other_params.into()).await?;
		let progress = ext.submit_and_watch().await.context("Failed to submit signed extrinsic")?;
		let ext_hash = progress.extrinsic_hash();

		let extrinsic = match progress.wait_for_in_block().await {
			Ok(p) => p,
			Err(err) => Err(refine_subxt_error(err)).context(format!(
				"Error waiting for signed extrinsic in block with hash {ext_hash:?}"
			))?,
		};

		match extrinsic.wait_for_success().await {
			Ok(p) => p,
			Err(err) =>
				Err(err).context(format!("Error executing signed extrinsic {ext_hash:?}"))?,
		};
		Ok(extrinsic.block_hash())
	}
}

/// This prevents the runtime metadata from being displayed when module errors are encountered
pub fn refine_subxt_error(err: subxt::Error) -> anyhow::Error {
	match err {
		subxt::Error::Runtime(subxt::error::DispatchError::Module(ref err)) => {
			anyhow!(err.to_string())
		},
		_ => anyhow!(err),
	}
}

pub fn relayer_account_balance_storage_key(
	state_machine: StateMachine,
	address: Vec<u8>,
) -> Vec<u8> {
	let pallet_prefix = twox_128(b"Relayer").to_vec();

	let storage_prefix = twox_128(b"Fees").to_vec();
	let key_1 = blake2_128(&state_machine.encode()).to_vec();
	let key_2 = blake2_128(&address.encode()).to_vec();

	[pallet_prefix, storage_prefix, key_1, state_machine.encode(), key_2, address.encode()].concat()
}

pub fn relayer_nonce_storage_key(address: Vec<u8>, state_machine: StateMachine) -> Vec<u8> {
	let pallet_prefix = twox_128(b"Relayer").to_vec();

	let storage_prefix = twox_128(b"Nonce").to_vec();
	let key_1 = blake2_128(&address.encode()).to_vec();
	let key_2 = blake2_128(&state_machine.encode()).to_vec();

	[pallet_prefix, storage_prefix, key_1, address.encode(), key_2, state_machine.encode()].concat()
}

pub fn state_machine_update_time_storage_key(height: StateMachineHeight) -> Vec<u8> {
	let pallet_prefix = twox_128(b"Ismp").to_vec();

	let storage_prefix = twox_128(b"StateMachineUpdateTime").to_vec();
	let key_1 = twox_64(&height.encode()).to_vec();

	[pallet_prefix, storage_prefix, key_1, height.encode()].concat()
}

pub fn state_machine_commitment_storage_key(height: StateMachineHeight) -> Vec<u8> {
	let pallet_prefix = twox_128(b"Ismp").to_vec();

	let storage_prefix = twox_128(b"StateCommitments").to_vec();
	let key_1 = blake2_128(&height.encode()).to_vec();

	[pallet_prefix, storage_prefix, key_1, height.encode()].concat()
}

pub fn host_params_storage_key(state_machine: StateMachine) -> Vec<u8> {
	let pallet_prefix = twox_128(b"HostExecutive").to_vec();

	let storage_prefix = twox_128(b"HostParams").to_vec();
	let key_1 = twox_64(&state_machine.encode()).to_vec();

	[pallet_prefix, storage_prefix, key_1, state_machine.encode()].concat()
}

pub fn fisherman_storage_key(address: Vec<u8>) -> Vec<u8> {
	let address = {
		let mut dest = [0u8; 32];
		dest.copy_from_slice(&address);
		dest
	};
	let pallet_prefix = twox_128(b"Fishermen").to_vec();

	let storage_prefix = twox_128(b"Fishermen").to_vec();
	let key_1 = twox_64(&address.encode()).to_vec();

	[pallet_prefix, storage_prefix, key_1, address.encode()].concat()
}<|MERGE_RESOLUTION|>--- conflicted
+++ resolved
@@ -21,171 +21,6 @@
 #[cfg(feature = "std")]
 pub use signer::*;
 
-<<<<<<< HEAD
-mod gargantua_conversion {
-	use crate::gargantua::api::runtime_types::pallet_hyperbridge::VersionedHostParams;
-
-	use super::gargantua::api::runtime_types;
-	use ismp::{
-		consensus::{StateCommitment, StateMachineHeight, StateMachineId},
-		host::StateMachine,
-	};
-	use pallet_ismp_host_executive::{EvmHostParam, HostParam, PerByteFee};
-
-	impl From<runtime_types::ismp::consensus::StateCommitment> for StateCommitment {
-		fn from(commitment: runtime_types::ismp::consensus::StateCommitment) -> Self {
-			StateCommitment {
-				timestamp: commitment.timestamp,
-				overlay_root: commitment.overlay_root,
-				state_root: commitment.state_root,
-			}
-		}
-	}
-
-	impl From<runtime_types::ismp::consensus::StateMachineHeight> for StateMachineHeight {
-		fn from(state_machine_height: runtime_types::ismp::consensus::StateMachineHeight) -> Self {
-			StateMachineHeight {
-				id: state_machine_height.id.into(),
-				height: state_machine_height.height,
-			}
-		}
-	}
-
-	impl From<runtime_types::ismp::consensus::StateMachineId> for StateMachineId {
-		fn from(state_machine_id: runtime_types::ismp::consensus::StateMachineId) -> Self {
-			StateMachineId {
-				state_id: state_machine_id.state_id.into(),
-				consensus_state_id: state_machine_id.consensus_state_id,
-			}
-		}
-	}
-
-	impl From<runtime_types::ismp::host::StateMachine> for StateMachine {
-		fn from(state_machine_id: runtime_types::ismp::host::StateMachine) -> Self {
-			match state_machine_id {
-				runtime_types::ismp::host::StateMachine::Evm(id) => StateMachine::Evm(id),
-				runtime_types::ismp::host::StateMachine::Polkadot(id) => StateMachine::Polkadot(id),
-				runtime_types::ismp::host::StateMachine::Kusama(id) => StateMachine::Kusama(id),
-				runtime_types::ismp::host::StateMachine::Substrate(consensus_state_id) =>
-					StateMachine::Substrate(consensus_state_id),
-				runtime_types::ismp::host::StateMachine::Tendermint(id) =>
-					StateMachine::Tendermint(id),
-				runtime_types::ismp::host::StateMachine::Relay { relay, para_id } =>
-					StateMachine::Relay { relay, para_id },
-			}
-		}
-	}
-
-	impl From<StateMachineHeight> for runtime_types::ismp::consensus::StateMachineHeight {
-		fn from(state_machine_height: StateMachineHeight) -> Self {
-			runtime_types::ismp::consensus::StateMachineHeight {
-				id: state_machine_height.id.into(),
-				height: state_machine_height.height,
-			}
-		}
-	}
-
-	impl From<StateMachineId> for runtime_types::ismp::consensus::StateMachineId {
-		fn from(state_machine_id: StateMachineId) -> Self {
-			Self {
-				state_id: state_machine_id.state_id.into(),
-				consensus_state_id: state_machine_id.consensus_state_id,
-			}
-		}
-	}
-
-	impl From<StateMachine> for runtime_types::ismp::host::StateMachine {
-		fn from(state_machine_id: StateMachine) -> Self {
-			match state_machine_id {
-				StateMachine::Evm(id) => runtime_types::ismp::host::StateMachine::Evm(id),
-				StateMachine::Polkadot(id) => runtime_types::ismp::host::StateMachine::Polkadot(id),
-				StateMachine::Kusama(id) => runtime_types::ismp::host::StateMachine::Kusama(id),
-				StateMachine::Substrate(consensus_state_id) =>
-					runtime_types::ismp::host::StateMachine::Substrate(consensus_state_id),
-				StateMachine::Tendermint(id) =>
-					runtime_types::ismp::host::StateMachine::Tendermint(id),
-				StateMachine::Relay { relay, para_id } =>
-					runtime_types::ismp::host::StateMachine::Relay { relay, para_id },
-			}
-		}
-	}
-
-	impl From<ismp::router::PostRequest> for runtime_types::ismp::router::PostRequest {
-		fn from(post: ismp::router::PostRequest) -> Self {
-			Self {
-				source: post.source.into(),
-				dest: post.dest.into(),
-				nonce: post.nonce,
-				from: post.from,
-				to: post.to,
-				timeout_timestamp: post.timeout_timestamp,
-				body: post.body,
-			}
-		}
-	}
-
-	impl From<runtime_types::pallet_ismp_host_executive::params::HostParam<u128>> for HostParam<u128> {
-		fn from(value: runtime_types::pallet_ismp_host_executive::params::HostParam<u128>) -> Self {
-			match value {
-	               runtime_types::pallet_ismp_host_executive::params::HostParam::EvmHostParam(params) => {
-	                   let evm = EvmHostParam {
-	                       default_timeout: params.default_timeout,
-	                       default_per_byte_fee: {
-								let alloy_value = alloy_primitives::U256::from_limbs(params.default_per_byte_fee.0);
-								primitive_types::U256::from_little_endian(&alloy_value.to_le_bytes::<32>())
-							},
-							state_commitment_fee: {
-                   				let alloy_value = alloy_primitives::U256::from_limbs(params.state_commitment_fee.0);
-                        		primitive_types::U256::from_little_endian(&alloy_value.to_le_bytes::<32>())
-             				},
-	                       fee_token: params.fee_token,
-	                       admin: params.admin,
-	                       handler: params.handler,
-	                       host_manager: params.host_manager,
-	                       uniswap_v2: params.uniswap_v2,
-	                       un_staking_period: params.un_staking_period,
-	                       challenge_period: params.challenge_period,
-	                       consensus_client: params.consensus_client,
-	                       state_machines: params
-	                           .state_machines
-	                           .0
-	                           .try_into()
-	                           .expect("Runtime will always provide bounded vec"),
-	                       per_byte_fees: params
-	                           .per_byte_fees
-							   .0
-							   .into_iter()
-							   .map(|p| {
-								   PerByteFee {
-									   state_id: p.state_id,
-									   per_byte_fee: {
-										   let alloy_value = alloy_primitives::U256::from_limbs(p.per_byte_fee.0);
-										   primitive_types::U256::from_little_endian(&alloy_value.to_le_bytes::<32>())
-									   }
-								   }
-							   }).collect::<Vec<_>>().try_into().expect("Runtime will always provide bounded vec"),
-	                       hyperbridge: params
-	                           .hyperbridge
-	                           .0
-	                           .try_into()
-	                           .expect("Runtime will always provide bounded vec"),
-	                   };
-	                   HostParam::EvmHostParam(evm)
-	               }
-	               runtime_types::pallet_ismp_host_executive::params::HostParam::SubstrateHostParam(VersionedHostParams::V1(value)) => {
-	                   HostParam::SubstrateHostParam(pallet_hyperbridge::VersionedHostParams::V1(pallet_hyperbridge::SubstrateHostParams {
-						   default_per_byte_fee: value.default_per_byte_fee,
-						   per_byte_fees: value.per_byte_fees.into_iter().map(|(k, v)| (k.into(), v)).collect(),
-						   asset_registration_fee: value.asset_registration_fee,
-					   }))
-	               }
-	           }
-		}
-	}
-}
-
-=======
->>>>>>> b6548885
 /// Implements [`subxt::Config`] for substrate chains with keccak as their hashing algorithm
 #[derive(Clone)]
 pub struct Hyperbridge;

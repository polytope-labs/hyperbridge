--- conflicted
+++ resolved
@@ -1,10 +1,6 @@
 [package]
 name = "hyperbridge"
-<<<<<<< HEAD
-version = "1.2.0"
-=======
 version = "1.1.1"
->>>>>>> 3c1a7e15
 authors = ["Polytope Labs <hello@polytope.technology>"]
 description = "The Hyperbridge coprocessor node"
 repository = "https://github.com/polytope-labs/hyperbridge"

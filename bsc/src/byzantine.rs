--- conflicted
+++ resolved
@@ -17,14 +17,8 @@
 
 use anyhow::anyhow;
 use ismp::{
-<<<<<<< HEAD
     consensus::{StateMachineHeight, StateMachineId},
     events::StateMachineUpdated,
-=======
-	consensus::{StateMachineHeight, StateMachineId},
-	events::StateMachineUpdated,
-	messaging::ConsensusMessage,
->>>>>>> c03a6498
 };
 use tesseract_primitives::{ByzantineHandler, IsmpHost};
 
@@ -32,7 +26,6 @@
 
 #[async_trait::async_trait]
 impl ByzantineHandler for BscPosHost {
-<<<<<<< HEAD
     async fn check_for_byzantine_attack(
         &self,
         counterparty: Arc<dyn IsmpHost>,
@@ -63,50 +56,6 @@
             );
             counterparty_provider.veto_state_commitment(height).await?;
         }
-=======
-	async fn query_consensus_message(
-		&self,
-		event: StateMachineUpdated,
-	) -> Result<ConsensusMessage, anyhow::Error> {
-		let header = self.prover.fetch_header(event.latest_height).await?.ok_or_else(|| {
-			anyhow::anyhow!("Header not found: Could not query consensus message")
-		})?;
-		let message = ConsensusMessage {
-			consensus_proof: header.encode(),
-			consensus_state_id: self.consensus_state_id,
-			signer: vec![],
-		};
-
-		Ok(message)
-	}
-
-	async fn check_for_byzantine_attack(
-		&self,
-		counterparty: Arc<dyn IsmpHost>,
-		consensus_message: ConsensusMessage,
-	) -> Result<(), anyhow::Error> {
-		let source_header = CodecHeader::decode(&mut &*consensus_message.consensus_proof)?;
-		let finalized_state_root = source_header.state_root;
-		let height = StateMachineHeight {
-			id: StateMachineId {
-				state_id: self.state_machine,
-				consensus_state_id: self.consensus_state_id,
-			},
-			height: source_header.number.low_u64(),
-		};
-		let counterparty_provider = counterparty.provider();
-		let state_machine_commitment =
-			counterparty_provider.query_state_machine_commitment(height).await?;
-		if finalized_state_root != state_machine_commitment.state_root {
-			// Submit message
-			log::info!(
-				"Freezing {:?} on {:?}",
-				self.state_machine,
-				counterparty_provider.state_machine_id().state_id
-			);
-			counterparty_provider.veto_state_commitment(height).await?;
-		}
->>>>>>> c03a6498
 
 		Ok(())
 	}

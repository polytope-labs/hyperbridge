--- conflicted
+++ resolved
@@ -15,22 +15,8 @@
 // See the License for the specific language governing permissions and
 // limitations under the License.
 
-<<<<<<< HEAD
-use crate::{mock::*, *};
-
-use frame_support::{
-    traits::{Get, OnInitialize},
-    weights::Weight,
-};
-use sp_core::{
-    offchain::{testing::TestOffchainExt, OffchainDbExt, OffchainWorkerExt},
-    H256,
-};
-use sp_mmr_primitives::{mmr_lib::helper, utils, Compact, Proof};
-=======
 use sp_core::H256;
 use sp_mmr_primitives::{mmr_lib::helper, utils};
->>>>>>> e8265664
 use sp_runtime::BuildStorage;
 
 use crate::{mock::*, *};
@@ -48,28 +34,6 @@
     helper::get_peaks(size)
 }
 
-<<<<<<< HEAD
-pub(crate) fn hex(s: &str) -> H256 {
-    s.parse().unwrap()
-}
-
-type BlockNumber = frame_system::pallet_prelude::BlockNumberFor<Test>;
-
-fn decode_node(v: Vec<u8>) -> mmr::Node<<Test as Config>::Hashing, LeafData> {
-    use crate::primitives::DataOrHash;
-    type B = DataOrHash<<Test as Config>::Hashing, LeafData>;
-    type Node = mmr::Node<<Test as Config>::Hashing, B>;
-    let tuple: Node = codec::Decode::decode(&mut &v[..]).unwrap();
-
-    match tuple {
-        mmr::Node::Data(DataOrHash::Data(node)) => mmr::Node::Data(node),
-        mmr::Node::Hash(hash) => mmr::Node::Hash(hash),
-        _ => unreachable!(),
-    }
-}
-
-=======
->>>>>>> e8265664
 fn add_leaves(blocks: usize) {
     // given
     for _ in 0..blocks {

--- conflicted
+++ resolved
@@ -13,7 +13,7 @@
 import {IHandler} from "ismp/IHandler.sol";
 import {PostRequest, PostResponse, GetRequest, GetResponse, PostTimeout, Message} from "ismp/Message.sol";
 
-import "forge-std/console.sol";
+
 
 // The IsmpHost parameters
 struct HostParams {
@@ -591,9 +591,6 @@
      * @param post - post request
      */
     function dispatch(DispatchPost memory post) external returns (bytes32 commitment) {
-        // console.log("This is the body lenght for a post request");
-        console.logBytes(post.body);
-        console.logUint(post.body.length);
         uint256 fee = (_hostParams.perByteFee * post.body.length) + post.fee;
         require(IERC20(feeToken()).transferFrom(post.payer, address(this), fee), "Payer has insufficient funds");
 
@@ -614,10 +611,6 @@
 
         // make the commitment
         commitment = request.hash();
-<<<<<<< HEAD
-
-=======
->>>>>>> ac36bc3e
         _requestCommitments[commitment] = FeeMetadata({sender: post.payer, fee: post.fee});
         emit PostRequestEvent(
             request.source,

use ismp::{
    consensus::{
        ConsensusClient, ConsensusClientId, ConsensusStateId, StateCommitment, StateMachineClient,
        StateMachineHeight, StateMachineId, VerifiedCommitments,
    },
    error::Error,
    host::{Ethereum, IsmpHost, StateMachine},
    messaging::Proof,
    module::IsmpModule,
    router::{
        DispatchRequest, Get, IsmpDispatcher, IsmpRouter, Post, PostResponse, Request,
        RequestResponse, Response, Timeout,
    },
    util::{hash_post_response, hash_request, hash_response, Keccak256},
};
use primitive_types::H256;
use std::{
    cell::RefCell,
    collections::{BTreeMap, BTreeSet, HashMap},
    rc::Rc,
    sync::Arc,
    time::{Duration, SystemTime, UNIX_EPOCH},
};

#[derive(Default)]
pub struct MockClient;
#[derive(Default)]
pub struct MockProxyClient;

#[derive(Default)]
pub struct MockProxyClient;

pub const MOCK_CONSENSUS_CLIENT_ID: [u8; 4] = [1u8; 4];
pub const MOCK_PROXY_CONSENSUS_CLIENT_ID: [u8; 4] = [2u8; 4];

#[derive(codec::Encode, codec::Decode)]
pub struct MockConsensusState {
    frozen_height: Option<u64>,
}

impl ConsensusClient for MockClient {
    fn verify_consensus(
        &self,
        _host: &dyn IsmpHost,
        _consensus_state_id: ConsensusStateId,
        _trusted_consensus_state: Vec<u8>,
        _proof: Vec<u8>,
    ) -> Result<(Vec<u8>, VerifiedCommitments), Error> {
        Ok(Default::default())
    }

    fn verify_fraud_proof(
        &self,
        _host: &dyn IsmpHost,
        _trusted_consensus_state: Vec<u8>,
        _proof_1: Vec<u8>,
        _proof_2: Vec<u8>,
    ) -> Result<(), Error> {
        Ok(())
    }

    fn consensus_client_id(&self) -> ConsensusClientId {
        MOCK_CONSENSUS_CLIENT_ID
    }

    fn state_machine(&self, _id: StateMachine) -> Result<Box<dyn StateMachineClient>, Error> {
        match _id {
            StateMachine::Ethereum(Ethereum::ExecutionLayer) =>
                Ok(Box::new(MockStateMachineClient)),
            _ => Err(Error::ImplementationSpecific("Invalid state machine".to_string())),
        }
    }
}

impl ConsensusClient for MockProxyClient {
    fn verify_consensus(
        &self,
        _host: &dyn IsmpHost,
        _consensus_state_id: ConsensusStateId,
        _trusted_consensus_state: Vec<u8>,
        _proof: Vec<u8>,
    ) -> Result<(Vec<u8>, VerifiedCommitments), Error> {
        Ok(Default::default())
    }

    fn verify_fraud_proof(
        &self,
        _host: &dyn IsmpHost,
        _trusted_consensus_state: Vec<u8>,
        _proof_1: Vec<u8>,
        _proof_2: Vec<u8>,
    ) -> Result<(), Error> {
        Ok(())
    }

    fn consensus_client_id(&self) -> ConsensusClientId {
        MOCK_PROXY_CONSENSUS_CLIENT_ID
    }

    fn state_machine(&self, _id: StateMachine) -> Result<Box<dyn StateMachineClient>, Error> {
        match _id {
            StateMachine::Kusama(2000) => Ok(Box::new(MockStateMachineClient)),
            _ => Err(Error::ImplementationSpecific("Invalid state machine".to_string())),
        }
    }
}
impl ConsensusClient for MockProxyClient {
    fn verify_consensus(
        &self,
        _host: &dyn IsmpHost,
        _consensus_state_id: ConsensusStateId,
        _trusted_consensus_state: Vec<u8>,
        _proof: Vec<u8>,
    ) -> Result<(Vec<u8>, VerifiedCommitments), Error> {
        Ok(Default::default())
    }

    fn verify_fraud_proof(
        &self,
        _host: &dyn IsmpHost,
        _trusted_consensus_state: Vec<u8>,
        _proof_1: Vec<u8>,
        _proof_2: Vec<u8>,
    ) -> Result<(), Error> {
        Ok(())
    }

    fn consensus_client_id(&self) -> ConsensusClientId {
        MOCK_PROXY_CONSENSUS_CLIENT_ID
    }

    fn state_machine(&self, _id: StateMachine) -> Result<Box<dyn StateMachineClient>, Error> {
        match _id {
            StateMachine::Kusama(2000) => Ok(Box::new(MockStateMachineClient)),
            _ => Err(Error::ImplementationSpecific("Invalid state machine".to_string())),
        }
    }
}

pub struct MockStateMachineClient;

impl StateMachineClient for MockStateMachineClient {
    fn verify_membership(
        &self,
        _host: &dyn IsmpHost,
        _item: RequestResponse,
        _root: StateCommitment,
        _proof: &Proof,
    ) -> Result<(), Error> {
        Ok(())
    }

    fn state_trie_key(&self, _request: RequestResponse) -> Vec<Vec<u8>> {
        Default::default()
    }

    fn verify_state_proof(
        &self,
        _host: &dyn IsmpHost,
        _keys: Vec<Vec<u8>>,
        _root: StateCommitment,
        _proof: &Proof,
    ) -> Result<BTreeMap<Vec<u8>, Option<Vec<u8>>>, Error> {
        Ok(Default::default())
    }
}

#[derive(Default, Clone, Debug)]
pub struct Host {
    requests: Rc<RefCell<BTreeSet<H256>>>,
    receipts: Rc<RefCell<HashMap<H256, ()>>>,
    responses: Rc<RefCell<BTreeSet<H256>>>,
    consensus_clients: Rc<RefCell<HashMap<ConsensusStateId, ConsensusClientId>>>,
    consensus_states: Rc<RefCell<HashMap<ConsensusStateId, Vec<u8>>>>,
    state_commitments: Rc<RefCell<HashMap<StateMachineHeight, StateCommitment>>>,
    consensus_update_time: Rc<RefCell<HashMap<ConsensusStateId, Duration>>>,
    frozen_state_machines: Rc<RefCell<HashMap<StateMachineId, bool>>>,
    frozen_consensus_clients: Rc<RefCell<HashMap<ConsensusStateId, bool>>>,
    latest_state_height: Rc<RefCell<HashMap<StateMachineId, u64>>>,
    nonce: Rc<RefCell<u64>>,
}

impl IsmpHost for Host {
    fn host_state_machine(&self) -> StateMachine {
        StateMachine::Polkadot(1000)
    }

    fn latest_commitment_height(&self, id: StateMachineId) -> Result<u64, Error> {
        self.latest_state_height
            .borrow()
            .get(&id)
            .copied()
            .ok_or_else(|| Error::ImplementationSpecific("latest height not found".into()))
    }

    fn state_machine_commitment(
        &self,
        height: StateMachineHeight,
    ) -> Result<StateCommitment, Error> {
        self.state_commitments
            .borrow()
            .get(&height)
            .cloned()
            .ok_or_else(|| Error::ImplementationSpecific("state commitment not found".into()))
    }

    fn consensus_update_time(&self, id: ConsensusStateId) -> Result<Duration, Error> {
        self.consensus_update_time
            .borrow()
            .get(&id)
            .copied()
            .ok_or_else(|| Error::ImplementationSpecific("Consensus update time not found".into()))
    }

    fn state_machine_update_time(
        &self,
        state_machine_height: StateMachineHeight,
    ) -> Result<Duration, Error> {
        self.consensus_update_time
            .borrow()
            .get(&state_machine_height.id.consensus_state_id)
            .copied()
            .ok_or_else(|| Error::ImplementationSpecific("Consensus update time not found".into()))
    }

    fn consensus_client_id(
        &self,
        consensus_state_id: ConsensusStateId,
    ) -> Option<ConsensusClientId> {
        self.consensus_clients.borrow().get(&consensus_state_id).copied()
    }

    fn consensus_state(&self, id: ConsensusStateId) -> Result<Vec<u8>, Error> {
        self.consensus_states
            .borrow()
            .get(&id)
            .cloned()
            .ok_or_else(|| Error::ImplementationSpecific("consensus state not found".into()))
    }

    fn timestamp(&self) -> Duration {
        SystemTime::now().duration_since(UNIX_EPOCH).unwrap()
    }

    fn is_state_machine_frozen(&self, machine: StateMachineId) -> Result<(), Error> {
        let binding = self.frozen_state_machines.borrow();
        let val = binding.get(&machine).unwrap_or(&false);
        if *val {
            Err(Error::FrozenStateMachine { id: machine })?;
        }

        Ok(())
    }

    fn is_consensus_client_frozen(&self, _client: ConsensusStateId) -> Result<(), Error> {
        let binding = self.frozen_consensus_clients.borrow();
        let val = binding.get(&_client).unwrap_or(&false);
        if *val {
            Err(Error::FrozenConsensusClient { consensus_state_id: _client })?;
        }

        Ok(())
    }

    fn request_commitment(&self, hash: H256) -> Result<(), Error> {
        self.requests
            .borrow()
            .contains(&hash)
            .then_some(())
            .ok_or_else(|| Error::ImplementationSpecific("Request commitment not found".into()))
    }

    fn response_commitment(&self, hash: H256) -> Result<(), Error> {
        self.responses
            .borrow()
            .contains(&hash)
            .then_some(())
            .ok_or_else(|| Error::ImplementationSpecific("Request commitment not found".into()))
    }

    fn next_nonce(&self) -> u64 {
        let nonce = *self.nonce.borrow();
        *self.nonce.borrow_mut() = nonce + 1;
        nonce
    }

    fn request_receipt(&self, req: &Request) -> Option<()> {
        let hash = hash_request::<Self>(req);
        self.receipts.borrow().get(&hash).map(|_| ())
    }

    fn response_receipt(&self, res: &Response) -> Option<()> {
        let hash = hash_request::<Self>(&res.request());
        self.receipts.borrow().get(&hash).map(|_| ())
    }

    fn store_consensus_state_id(
        &self,
        consensus_state_id: ConsensusStateId,
        client_id: ConsensusClientId,
    ) -> Result<(), Error> {
        self.consensus_clients.borrow_mut().insert(consensus_state_id, client_id);
        Ok(())
    }

    fn store_consensus_state(&self, id: ConsensusStateId, state: Vec<u8>) -> Result<(), Error> {
        self.consensus_states.borrow_mut().insert(id, state);
        Ok(())
    }

    fn store_unbonding_period(
        &self,
        _consensus_state_id: ConsensusStateId,
        _period: u64,
    ) -> Result<(), Error> {
        Ok(())
    }

    fn store_consensus_update_time(
        &self,
        id: ConsensusStateId,
        timestamp: Duration,
    ) -> Result<(), Error> {
        self.consensus_update_time.borrow_mut().insert(id, timestamp);
        Ok(())
    }

    fn store_state_machine_update_time(
        &self,
        _state_machine_height: StateMachineHeight,
        _timestamp: Duration,
    ) -> Result<(), Error> {
        Ok(())
    }

    fn store_state_machine_commitment(
        &self,
        height: StateMachineHeight,
        state: StateCommitment,
    ) -> Result<(), Error> {
        self.state_commitments.borrow_mut().insert(height, state);
        Ok(())
    }

    fn freeze_state_machine(&self, state_machine: StateMachineId) -> Result<(), Error> {
        self.frozen_state_machines.borrow_mut().insert(state_machine, true);
        Ok(())
    }

    fn unfreeze_state_machine(&self, state_machine: StateMachineId) -> Result<(), Error> {
        self.frozen_state_machines.borrow_mut().remove(&state_machine);
        Ok(())
    }

    fn freeze_consensus_client(&self, _client: ConsensusStateId) -> Result<(), Error> {
        Ok(())
    }

    fn store_latest_commitment_height(&self, height: StateMachineHeight) -> Result<(), Error> {
        self.latest_state_height.borrow_mut().insert(height.id, height.height);
        Ok(())
    }

    fn delete_request_commitment(&self, req: &Request) -> Result<(), Error> {
        let hash = hash_request::<Self>(req);
        self.requests.borrow_mut().remove(&hash);
        Ok(())
    }

    fn delete_response_commitment(&self, res: &PostResponse) -> Result<(), Error> {
        let hash = hash_post_response::<Self>(res);
        self.responses.borrow_mut().remove(&hash);
        Ok(())
    }

    fn delete_request_receipt(&self, req: &Request) -> Result<(), Error> {
        let hash = hash_request::<Self>(req);
        self.receipts.borrow_mut().remove(&hash);
        Ok(())
    }

    fn delete_response_receipt(&self, res: &PostResponse) -> Result<(), Error> {
        let hash = hash_post_response::<Self>(res);
        self.receipts.borrow_mut().remove(&hash);
        Ok(())
    }

    fn store_request_receipt(&self, req: &Request, _signer: &Vec<u8>) -> Result<(), Error> {
        let hash = hash_request::<Self>(req);
        self.receipts.borrow_mut().insert(hash, ());
        Ok(())
    }

    fn store_response_receipt(&self, res: &Response, _signer: &Vec<u8>) -> Result<(), Error> {
        let hash = hash_response::<Self>(res);
        self.receipts.borrow_mut().insert(hash, ());
        Ok(())
    }

    fn consensus_clients(&self) -> Vec<Box<dyn ConsensusClient>> {
        vec![Box::new(MockClient), Box::new(MockProxyClient)]
    }

    fn challenge_period(&self, _consensus_state_id: ConsensusStateId) -> Option<Duration> {
        Some(Duration::from_secs(60 * 60))
    }

    fn store_challenge_period(
        &self,
        _consensus_state_id: ConsensusStateId,
        _period: u64,
    ) -> Result<(), Error> {
        todo!()
    }

    fn allowed_proxy(&self) -> Option<StateMachine> {
<<<<<<< HEAD
        self.consensus_state(*b"prxy").map(|_| StateMachine::Kusama(2000)).ok()
=======
        Some(StateMachine::Kusama(2000))
>>>>>>> 5d51ea06
    }

    fn unbonding_period(&self, _consensus_state_id: ConsensusStateId) -> Option<Duration> {
        Some(Duration::from_secs(60 * 60 * 60))
    }

    fn ismp_router(&self) -> Box<dyn IsmpRouter> {
        Box::new(MockRouter(self.clone()))
    }
}

impl Keccak256 for Host {
    fn keccak256(bytes: &[u8]) -> H256
    where
        Self: Sized,
    {
        sp_core::keccak_256(bytes).into()
    }
}

#[derive(Default)]
pub struct MockModule(pub Arc<Host>);

impl IsmpModule for MockModule {
    fn on_accept(&self, _request: Post) -> Result<(), Error> {
        Ok(())
    }

    fn on_response(&self, _response: Response) -> Result<(), Error> {
        Ok(())
    }

    fn on_timeout(&self, _request: Timeout) -> Result<(), Error> {
        Ok(())
    }
}

pub struct MockRouter(pub Host);

impl IsmpRouter for MockRouter {
    fn module_for_id(&self, _bytes: Vec<u8>) -> Result<Box<dyn IsmpModule>, Error> {
        Ok(Box::new(MockModule(Arc::new(self.0.clone()))))
    }
}

pub struct MockDispatcher(pub Arc<Host>);

impl IsmpDispatcher for MockDispatcher {
    type Account = Vec<u8>;
    type Balance = u32;

    fn dispatch_request(
        &self,
        request: DispatchRequest,
        _who: Self::Account,
        _fee: Self::Balance,
    ) -> Result<(), Error> {
        let host = self.0.clone();
        let source = host.allowed_proxy().unwrap_or(host.host_state_machine());
        let request = match request {
            DispatchRequest::Get(dispatch_get) => {
                let get = Get {
                    source,
                    dest: dispatch_get.dest,
                    nonce: host.next_nonce(),
                    from: dispatch_get.from,
                    keys: dispatch_get.keys,
                    height: dispatch_get.height,
                    timeout_timestamp: dispatch_get.timeout_timestamp,
                    gas_limit: dispatch_get.gas_limit,
                };
                Request::Get(get)
            },
            DispatchRequest::Post(dispatch_post) => {
                let post = Post {
                    source,
                    dest: dispatch_post.dest,
                    nonce: host.next_nonce(),
                    from: dispatch_post.from,
                    to: dispatch_post.to,
                    timeout_timestamp: dispatch_post.timeout_timestamp,
                    data: dispatch_post.data,
                    gas_limit: dispatch_post.gas_limit,
                };
                Request::Post(post)
            },
        };
        let hash = hash_request::<Host>(&request);
        host.requests.borrow_mut().insert(hash);
        Ok(())
    }

    fn dispatch_response(
        &self,
        response: PostResponse,
        _who: Self::Account,
        _fee: Self::Balance,
    ) -> Result<(), Error> {
        let host = self.0.clone();
        let response = Response::Post(response);
        let hash = hash_response::<Host>(&response);
        if host.responses.borrow().contains(&hash) {
            return Err(Error::ImplementationSpecific("Duplicate response".to_string()));
        }
        host.responses.borrow_mut().insert(hash);
        Ok(())
    }
}<|MERGE_RESOLUTION|>--- conflicted
+++ resolved
@@ -27,9 +27,6 @@
 #[derive(Default)]
 pub struct MockProxyClient;
 
-#[derive(Default)]
-pub struct MockProxyClient;
-
 pub const MOCK_CONSENSUS_CLIENT_ID: [u8; 4] = [1u8; 4];
 pub const MOCK_PROXY_CONSENSUS_CLIENT_ID: [u8; 4] = [2u8; 4];
 
@@ -72,38 +69,6 @@
     }
 }
 
-impl ConsensusClient for MockProxyClient {
-    fn verify_consensus(
-        &self,
-        _host: &dyn IsmpHost,
-        _consensus_state_id: ConsensusStateId,
-        _trusted_consensus_state: Vec<u8>,
-        _proof: Vec<u8>,
-    ) -> Result<(Vec<u8>, VerifiedCommitments), Error> {
-        Ok(Default::default())
-    }
-
-    fn verify_fraud_proof(
-        &self,
-        _host: &dyn IsmpHost,
-        _trusted_consensus_state: Vec<u8>,
-        _proof_1: Vec<u8>,
-        _proof_2: Vec<u8>,
-    ) -> Result<(), Error> {
-        Ok(())
-    }
-
-    fn consensus_client_id(&self) -> ConsensusClientId {
-        MOCK_PROXY_CONSENSUS_CLIENT_ID
-    }
-
-    fn state_machine(&self, _id: StateMachine) -> Result<Box<dyn StateMachineClient>, Error> {
-        match _id {
-            StateMachine::Kusama(2000) => Ok(Box::new(MockStateMachineClient)),
-            _ => Err(Error::ImplementationSpecific("Invalid state machine".to_string())),
-        }
-    }
-}
 impl ConsensusClient for MockProxyClient {
     fn verify_consensus(
         &self,
@@ -414,11 +379,7 @@
     }
 
     fn allowed_proxy(&self) -> Option<StateMachine> {
-<<<<<<< HEAD
-        self.consensus_state(*b"prxy").map(|_| StateMachine::Kusama(2000)).ok()
-=======
-        Some(StateMachine::Kusama(2000))
->>>>>>> 5d51ea06
+        self.consensus_state(*b"prox").map(|_| StateMachine::Kusama(2000)).ok()
     }
 
     fn unbonding_period(&self, _consensus_state_id: ConsensusStateId) -> Option<Duration> {

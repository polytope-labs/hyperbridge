--- conflicted
+++ resolved
@@ -70,11 +70,7 @@
 web = ["gloo-timers"]
 # wasmtimer works in nodejs, sort of
 nodejs = ["wasmtimer"]
-<<<<<<< HEAD
-testing = ["wasmtimer"]
-=======
 testing = ["nodejs"]
->>>>>>> f305b5c3
 tracing = []
 
 [dev-dependencies]

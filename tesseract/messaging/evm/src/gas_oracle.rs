use crate::abi::{arb_gas_info::ArbGasInfo, ovm_gas_price_oracle::OVM_gasPriceOracle};
use anyhow::{anyhow, Error};
use ethers::{
	abi::{decode, encode, ParamType, Token},
	prelude::{abigen, Bytes, Middleware, Provider},
	providers::Http,
	types::{transaction::eip2718::TypedTransaction, TransactionRequest, H160},
	utils::parse_units,
};
use geth_primitives::{new_u256, old_u256};
use hex_literal::hex;
use ismp::host::StateMachine;
use ismp_solidity_abi::evm_host::EvmHost;
use primitive_types::U256;
use std::{fmt::Debug, sync::Arc};
use tesseract_primitives::Cost;

abigen!(
	IUniswapV2Router,
	r#"[
        function getAmountsIn(uint amountOut, address[] memory path) public view returns (uint[] memory amounts)
        function getAmountsOut(uint amountIn, address[] memory path) public view returns (uint[] memory amounts)
        function WETH() external pure returns (address)
    ]"#;
	IERC20,
	r#"[
        function decimals() external view returns (uint8)
    ]"#
);

const ARB_GAS_INFO: [u8; 20] = hex!("000000000000000000000000000000000000006c");
const OP_GAS_ORACLE: [u8; 20] = hex!("420000000000000000000000000000000000000F");

// Supported EVM chains
// Mainnets
pub const ARBITRUM_CHAIN_ID: u32 = 42161;
pub const OPTIMISM_CHAIN_ID: u32 = 10;
pub const ETHEREUM_CHAIN_ID: u32 = 1;
pub const BSC_CHAIN_ID: u32 = 56;
pub const POLYGON_CHAIN_ID: u32 = 137;
pub const GNOSIS_CHAIN_ID: u32 = 100;
pub const CRONOS_CHAIN_ID: u32 = 25;
pub const SEI_CHAIN_ID: u32 = 1329;
pub const UNICHAIN_CHAIN_ID: u32 = 130;
pub const INJECTIVE_CHAIN_ID: u32 = 1440; // Not launched yet

// Testnets
pub const ARBITRUM_SEPOLIA_CHAIN_ID: u32 = 421614;
pub const OPTIMISM_SEPOLIA_CHAIN_ID: u32 = 11155420;
pub const BASE_SEPOLIA_CHAIN_ID: u32 = 84532;
pub const SEPOLIA_CHAIN_ID: u32 = 11155111;
pub const BSC_TESTNET_CHAIN_ID: u32 = 97;
pub const POLYGON_TESTNET_CHAIN_ID: u32 = 80002;
pub const CHIADO_CHAIN_ID: u32 = 10200;
pub const CRONOS_TESTNET_CHAIN_ID: u32 = 338;
pub const SEI_TESTNET_CHAIN_ID: u32 = 1328;
pub const INJECTIVE_TESTNET_CHAIN_ID: u32 = 1439;

pub fn is_orbit_chain(id: u32) -> bool {
	[ARBITRUM_CHAIN_ID, ARBITRUM_SEPOLIA_CHAIN_ID].contains(&id)
}

pub fn read_op_registry() -> Result<Vec<superchain_registry::Chain>, anyhow::Error> {
	let chain_list = include_str!("../op-registry/chainList.json");
	let chains = serde_json::from_str::<Vec<superchain_registry::Chain>>(chain_list)?;
	Ok(chains)
}

fn is_op_stack(id: u32) -> bool {
	let chain_ids = read_op_registry()
		.expect("Failed to read chain list")
		.iter()
		.map(|chain| chain.chain_id)
		.collect::<Vec<_>>();
	chain_ids.contains(&(id as u64))
}

#[derive(Debug)]
pub struct GasBreakdown {
	/// Gas price in wei
	pub gas_price: U256,
	/// Gas price cost
	pub gas_price_cost: Cost,
	/// Unit wei cost in 27 decimals
	pub unit_wei_cost: U256,
}

/// Function gets current gas price (for execution) in wei and return the equivalent in USD,
pub async fn get_current_gas_cost_in_usd(
	chain: StateMachine,
	ismp_host_address: H160,
	client: Arc<Provider<Http>>,
) -> Result<GasBreakdown, Error> {
	let mut gas_price = U256::zero();

	match chain {
		StateMachine::Evm(inner_evm) => {
			match inner_evm {
				chain_id if is_orbit_chain(chain_id) => {
					let node_gas_price = client.get_gas_price().await?;
					let arb_gas_info_contract = ArbGasInfo::new(ARB_GAS_INFO, client.clone());
					let (.., oracle_gas_price) = arb_gas_info_contract.get_prices_in_wei().await?;
					// needed because of ether-rs and polkadot-sdk incompatibility
					gas_price = new_u256(std::cmp::max(node_gas_price, oracle_gas_price)); // minimum gas price is
					                                                        // 0.1 Gwei
				},
				// op stack chains
				chain_id if is_op_stack(chain_id) => {
					let node_gas_price = client.get_gas_price().await?;
					let ovm_gas_price_oracle =
						OVM_gasPriceOracle::new(OP_GAS_ORACLE, client.clone());
					let ovm_gas_price = ovm_gas_price_oracle.gas_price().await?;
					// needed because of ether-rs and polkadot-sdk incompatibility
					gas_price = new_u256(std::cmp::max(node_gas_price, ovm_gas_price)); // minimum gas price is 0.1
					                                                     // Gwei
				},
				_ => {
					gas_price = new_u256(client.get_gas_price().await?);
				},
			}
		},
		chain => Err(anyhow!("Unknown chain: {chain:?}"))?,
	}
	let token_usd = get_price_from_uniswap_router(ismp_host_address, client, None).await?;

	let unit_wei = get_cost_of_one_wei(token_usd);
	let gas_price_cost = convert_27_decimals_to_18_decimals(unit_wei * gas_price)?;

	log::debug!(
		"Returned gas price for {chain:?}: {} Gwei",
		ethers::utils::format_units(old_u256(gas_price), "gwei").unwrap()
	);

	Ok(GasBreakdown { gas_price, gas_price_cost: gas_price_cost.into(), unit_wei_cost: unit_wei })
}

fn get_cost_of_one_wei(eth_usd: U256) -> U256 {
	let old: ethers::types::U256 =
		parse_units(1u64.to_string(), "ether").expect("Cannot overflow").into();
	// needed because of ether-rs and polkadot-sdk incompatibility
	let eth_to_wei: U256 = new_u256(old);
	eth_usd / eth_to_wei
}

async fn get_price_from_uniswap_router(
	ismp_host: H160,
	client: Arc<Provider<Http>>,
	uniswap_router_override: Option<H160>,
) -> Result<U256, Error> {
	let host = EvmHost::new(ismp_host, client.clone());
	let params = host.host_params().call().await?;
	// There are no uniswap pool on testnet, return 1 usd as native token value
	if params.hyperbridge.0.starts_with(b"KUSAMA") {
		return Ok(U256::from(10).pow(U256::from(27)));
	}

<<<<<<< HEAD
	let uniswap_v2 = uniswap_router_override.unwrap_or(params.uniswap_v2);
=======
	// let uniswap_v2 = params.uniswap_v2;
	let uniswap_v2 = H160::from_slice(&hex::decode("8fCd257d435682a67A7fF8523DEe1cd12B3201e5").unwrap());
>>>>>>> d5d80101
	let fee_token = params.fee_token;

	if uniswap_v2 == H160::zero() {
		return Err(anyhow!("Uniswap V2 Router not configured in Host Params"));
	}

	let router = IUniswapV2Router::new(uniswap_v2, client.clone());
	let native_token = router.weth().call().await?;

	let fee_token_contract = IERC20::new(fee_token, client.clone());
	let fee_token_decimals = fee_token_contract.decimals().call().await?;

	let native_token_contract = IERC20::new(native_token, client.clone());
	let native_decimals = native_token_contract.decimals().call().await?;

	let path = vec![fee_token, native_token];

	let amount_out = U256::from(10).pow(U256::from(native_decimals));

<<<<<<< HEAD
	// If get_amounts_in fails, try get_amounts_out
	let amounts = match router.get_amounts_in(old_u256(amount_out), path.clone()).call().await {
		Ok(amounts) => amounts,
		Err(_) => {
			router
				.get_amounts_out(old_u256(amount_out), path.into_iter().rev().collect::<Vec<_>>())
				.call()
				.await?.into_iter().rev().collect::<Vec<_>>()
		},
	};
=======
	println!("Calling getAmountsIn on {uniswap_v2:?}");

	let amounts = router.get_amounts_in(old_u256(amount_out), path).call().await?;
>>>>>>> d5d80101

	if amounts.is_empty() {
		return Err(anyhow!("Invalid amounts returned from Uniswap V2 Router"));
	}

	println!("Amounts {amounts:?}");

	let amount_stable = new_u256(amounts[0]);

	let target_decimals = 27;
	Ok(amount_stable * U256::from(10).pow(U256::from(target_decimals - fee_token_decimals as u32)))
}

/// Returns the L2 data cost for a given transaction data in usd
pub async fn get_l2_data_cost(
	rlp_tx: Bytes,
	chain: StateMachine,
	client: Arc<Provider<Http>>,
	// Unit wei cost in 27 decimals
	unit_wei_cost: U256,
) -> Result<Cost, anyhow::Error> {
	let mut data_cost = U256::zero();
	match chain {
		StateMachine::Evm(inner_evm) => match inner_evm {
			id if is_op_stack(id) => {
				let ovm_gas_price_oracle = OVM_gasPriceOracle::new(OP_GAS_ORACLE, client);
				// needed because of ether-rs and polkadot-sdk incompatibility
				let data_cost_bytes: U256 =
					new_u256(ovm_gas_price_oracle.get_l1_fee(rlp_tx).await?); // this is in wei
				data_cost = data_cost_bytes * unit_wei_cost
			},

			_ => {},
		},
		_ => Err(anyhow!("Unknown chain: {chain:?}"))?,
	}

	Ok(convert_27_decimals_to_18_decimals(data_cost)?.into())
}

/// Use this to convert a value in 27 decimals back to the standard erc20 18 decimals
pub fn convert_27_decimals_to_18_decimals(value: U256) -> Result<U256, Error> {
	let val_as_str = value.to_string();
	let characters = val_as_str.chars().collect::<Vec<_>>();
	// we are discarding the last 9 characters
	let significant_figs =
		characters[..characters.len().saturating_sub(9)].into_iter().collect::<String>();
	let parsed = U256::from_dec_str(&significant_figs)?;
	Ok(parsed)
}

#[cfg(test)]
mod test {
	use crate::gas_oracle::{
		get_current_gas_cost_in_usd, get_l2_data_cost, ARBITRUM_CHAIN_ID, BSC_CHAIN_ID,
		ETHEREUM_CHAIN_ID, GNOSIS_CHAIN_ID, POLYGON_CHAIN_ID,
	};
	use ethers::{prelude::Provider, providers::Http};
	use ismp::host::StateMachine;
	use sp_core::U256;
	use std::sync::Arc;

	#[tokio::test]
	// #[ignore]
	async fn get_gas_price_ethereum_mainnet() {
		dotenv::dotenv().ok();
		let ethereum_rpc_uri =
			std::env::var("ETHEREUM_URL").expect("ethereum url is not set in .env.");
		let ismp_host = std::env::var("ETHEREUM_ISMP_HOST")
			.expect("ETHEREUM_ISMP_HOST is not set in .env")
			.parse()
			.unwrap();
		let provider = Provider::<Http>::try_from(ethereum_rpc_uri).unwrap();
		let client = Arc::new(provider.clone());

		let ethereum_gas_cost_in_usd = get_current_gas_cost_in_usd(
			StateMachine::Evm(ETHEREUM_CHAIN_ID),
			ismp_host,
			client.clone(),
		)
		.await
		.unwrap();

		println!("Gas Cost Eth mainnet: {:?}", ethereum_gas_cost_in_usd);
	}

	#[tokio::test]
	// #[ignore]
	async fn get_gas_price_polygon_mainnet() {
		dotenv::dotenv().ok();
		let rpc_uri = std::env::var("POLYGON_URL").expect("POLYGON_URL is not set in .env");
		let ismp_host = std::env::var("POLYGON_ISMP_HOST")
			.expect("POLYGON_ISMP_HOST is not set in .env")
			.parse()
			.unwrap();
		let provider = Provider::<Http>::try_from(rpc_uri).unwrap();
		// Client is unused in this test
		let client = Arc::new(provider.clone());

		let ethereum_gas_cost_in_usd = get_current_gas_cost_in_usd(
			StateMachine::Evm(POLYGON_CHAIN_ID),
			ismp_host,
			client.clone(),
		)
		.await
		.unwrap();

		println!("Gas Cost Polygon Mainnet: {:?}", ethereum_gas_cost_in_usd);
	}

	#[tokio::test]
	// #[ignore]
	async fn get_gas_price_gnosis_mainnet() {
		dotenv::dotenv().ok();
		let ethereum_rpc_uri = std::env::var("GNOSIS_URL").expect("gnosis url is not set in .env.");
		let ismp_host = std::env::var("GNOSIS_ISMP_HOST")
			.expect("GNOSIS_ISMP_HOST is not set in .env")
			.parse()
			.unwrap();
		// Client is unused in this test
		let provider = Provider::<Http>::try_from(ethereum_rpc_uri).unwrap();
		let client = Arc::new(provider.clone());

		let ethereum_gas_cost_in_usd = get_current_gas_cost_in_usd(
			StateMachine::Evm(GNOSIS_CHAIN_ID),
			ismp_host,
			client.clone(),
		)
		.await
		.unwrap();

		println!("Gas Cost Gnosis Mainnet: {:?}", ethereum_gas_cost_in_usd);
	}

	#[tokio::test]
	// #[ignore]
	async fn get_gas_price_bsc_mainnet() {
		dotenv::dotenv().ok();
		let rpc_uri = std::env::var("BSC_MAINNET_URL").expect("BSC_MAINNET_URL is not set in .env");
		let ismp_host = std::env::var("BSC_ISMP_HOST")
			.expect("BSC_ISMP_HOST is not set in .env")
			.parse()
			.unwrap();
		// Client is unused in this test
		let provider = Provider::<Http>::try_from(rpc_uri).unwrap();
		let client = Arc::new(provider.clone());

		let ethereum_gas_cost_in_usd =
			get_current_gas_cost_in_usd(StateMachine::Evm(BSC_CHAIN_ID), ismp_host, client.clone())
				.await
				.unwrap();

		println!("Gas Cost Bsc: {:?}", ethereum_gas_cost_in_usd);
	}

	#[tokio::test]
	#[ignore]
	async fn get_gas_price_arbitrum_mainnet() {
		dotenv::dotenv().ok();
		let ethereum_rpc_uri =
			std::env::var("ARBITRUM_MAINNET_URL").expect("arb url is not set in .env.");
		let ismp_host = std::env::var("ARB_ISMP_HOST")
			.expect("ARB_ISMP_HOST is not set in .env")
			.parse()
			.unwrap();
		let provider = Provider::<Http>::try_from(ethereum_rpc_uri).unwrap();
		let client = Arc::new(provider.clone());

		let ethereum_gas_cost_in_usd = get_current_gas_cost_in_usd(
			StateMachine::Evm(ARBITRUM_CHAIN_ID),
			ismp_host,
			client.clone(),
		)
		.await
		.unwrap();

		println!("Gas Cost Arbitrum: {:?}", ethereum_gas_cost_in_usd);
	}

	#[tokio::test]
	// #[ignore]
	async fn get_gas_price_base_mainnet() {
		dotenv::dotenv().ok();
		let ismp_host = std::env::var("BASE_ISMP_HOST")
			.expect("BASE_ISMP_HOST is not set in .env")
			.parse()
			.unwrap();
		let ethereum_rpc_uri =
			std::env::var("BASE_MAINNET_URL").expect("op url is not set in .env.");
		let provider = Provider::<Http>::try_from(ethereum_rpc_uri).unwrap();
		let client = Arc::new(provider.clone());

		let ethereum_gas_cost_in_usd =
			get_current_gas_cost_in_usd(StateMachine::Evm(8453), ismp_host, client.clone())
				.await
				.unwrap();

		println!("Gas Cost Base: {:?}", ethereum_gas_cost_in_usd);
	}

	#[tokio::test]
	// #[ignore]
	async fn get_l2_data_cost_optimism_base_mainnet() {
		dotenv::dotenv().ok();
		let ismp_host = std::env::var("BASE_ISMP_HOST")
			.expect("BASE_ISMP_HOST is not set in .env")
			.parse()
			.unwrap();
		let ethereum_rpc_uri =
			std::env::var("BASE_MAINNET_URL").expect("op url is not set in .env.");
		let provider = Provider::<Http>::try_from(ethereum_rpc_uri).unwrap();
		let client = Arc::new(provider.clone());
		let ethereum_gas_cost_in_usd =
			get_current_gas_cost_in_usd(StateMachine::Evm(8453), ismp_host, client.clone())
				.await
				.unwrap();
		let data_cost = get_l2_data_cost(
			vec![1u8; 32].into(),
			StateMachine::Evm(8453),
			client.clone(),
			ethereum_gas_cost_in_usd.unit_wei_cost,
		)
		.await
		.unwrap();

		println!("Data Cost Base: {:?}", data_cost);
	}

	#[tokio::test]
	#[ignore]
	async fn test_get_price_from_uniswap_router_arbitrum_mainnet() {
		dotenv::dotenv().ok();
		let ethereum_rpc_uri =
			std::env::var("ARBITRUM_MAINNET_URL").expect("arb url is not set in .env.");
		let ismp_host = std::env::var("ARB_ISMP_HOST")
			.expect("ARB_ISMP_HOST is not set in .env")
			.parse()
			.unwrap();
		let provider = Provider::<Http>::try_from(ethereum_rpc_uri).unwrap();
		let client = Arc::new(provider.clone());

		// Uniswap router address
		let uniswap_router = "0x8fCd257d435682a67A7fF8523DEe1cd12B3201e5".parse().unwrap();

		let price = super::get_price_from_uniswap_router(ismp_host, client, Some(uniswap_router))
			.await
			.unwrap();

		println!(
			"Arbitrum Mainnet - Price from Uniswap Router: {:?}",
			price / U256::from(10u128.pow(27))
		);
		assert!(price > primitive_types::U256::zero());
	}

	#[tokio::test]
	#[ignore]
	async fn test_get_price_from_uniswap_router_optimism_mainnet() {
		dotenv::dotenv().ok();
		let ethereum_rpc_uri =
			std::env::var("OPTIMISM_MAINNET_URL").expect("optimism url is not set in .env.");
		let ismp_host = std::env::var("OPTIMISM_ISMP_HOST")
			.expect("OPTIMISM_ISMP_HOST is not set in .env")
			.parse()
			.unwrap();
		let provider = Provider::<Http>::try_from(ethereum_rpc_uri).unwrap();
		let client = Arc::new(provider.clone());

		// Uniswap router address
		let uniswap_router = "0x8fCd257d435682a67A7fF8523DEe1cd12B3201e5".parse().unwrap();

		let price = super::get_price_from_uniswap_router(ismp_host, client, Some(uniswap_router))
			.await
			.unwrap();

		println!(
			"Optimism Mainnet - Price from Uniswap Router: {:?}",
			price / U256::from(10u128.pow(27))
		);
		assert!(price > primitive_types::U256::zero());
	}

	#[tokio::test]
	#[ignore]
	async fn test_get_price_from_uniswap_router_unichain_mainnet() {
		dotenv::dotenv().ok();
		let ethereum_rpc_uri =
			std::env::var("UNICHAIN_MAINNET_URL").expect("unichain url is not set in .env.");
		let ismp_host = std::env::var("UNICHAIN_ISMP_HOST")
			.expect("UNICHAIN_ISMP_HOST is not set in .env")
			.parse()
			.unwrap();
		let provider = Provider::<Http>::try_from(ethereum_rpc_uri).unwrap();
		let client = Arc::new(provider.clone());

		// Uniswap router address
		let uniswap_router = "0x8fCd257d435682a67A7fF8523DEe1cd12B3201e5".parse().unwrap();

		let price = super::get_price_from_uniswap_router(ismp_host, client, Some(uniswap_router))
			.await
			.unwrap();

		println!(
			"Unichain Mainnet - Price from Uniswap Router: {:?}",
			price / U256::from(10u128.pow(27))
		);
		assert!(price > primitive_types::U256::zero());
	}

	#[tokio::test]
	#[ignore]
	async fn test_get_price_from_uniswap_router_soneium_mainnet() {
		dotenv::dotenv().ok();
		let ethereum_rpc_uri =
			std::env::var("SONEIUM_MAINNET_URL").expect("unichain url is not set in .env.");
		let ismp_host = std::env::var("SONEIUM_ISMP_HOST")
			.expect("SONEIUM_ISMP_HOST is not set in .env")
			.parse()
			.unwrap();
		let provider = Provider::<Http>::try_from(ethereum_rpc_uri).unwrap();
		let client = Arc::new(provider.clone());

		// Uniswap router address
		let uniswap_router = "0xAE2f1A3392f7ea11D47799b9489Cd0388e48129f".parse().unwrap();

		let price = super::get_price_from_uniswap_router(ismp_host, client, Some(uniswap_router))
			.await
			.unwrap();

		println!(
			"Soneium Mainnet - Price from Uniswap Router: {:?}",
			price / U256::from(10u128.pow(27))
		);
		assert!(price > primitive_types::U256::zero());
	}
}<|MERGE_RESOLUTION|>--- conflicted
+++ resolved
@@ -154,12 +154,7 @@
 		return Ok(U256::from(10).pow(U256::from(27)));
 	}
 
-<<<<<<< HEAD
 	let uniswap_v2 = uniswap_router_override.unwrap_or(params.uniswap_v2);
-=======
-	// let uniswap_v2 = params.uniswap_v2;
-	let uniswap_v2 = H160::from_slice(&hex::decode("8fCd257d435682a67A7fF8523DEe1cd12B3201e5").unwrap());
->>>>>>> d5d80101
 	let fee_token = params.fee_token;
 
 	if uniswap_v2 == H160::zero() {
@@ -179,7 +174,6 @@
 
 	let amount_out = U256::from(10).pow(U256::from(native_decimals));
 
-<<<<<<< HEAD
 	// If get_amounts_in fails, try get_amounts_out
 	let amounts = match router.get_amounts_in(old_u256(amount_out), path.clone()).call().await {
 		Ok(amounts) => amounts,
@@ -190,11 +184,6 @@
 				.await?.into_iter().rev().collect::<Vec<_>>()
 		},
 	};
-=======
-	println!("Calling getAmountsIn on {uniswap_v2:?}");
-
-	let amounts = router.get_amounts_in(old_u256(amount_out), path).call().await?;
->>>>>>> d5d80101
 
 	if amounts.is_empty() {
 		return Err(anyhow!("Invalid amounts returned from Uniswap V2 Router"));
@@ -258,7 +247,7 @@
 	use std::sync::Arc;
 
 	#[tokio::test]
-	// #[ignore]
+	#[ignore]
 	async fn get_gas_price_ethereum_mainnet() {
 		dotenv::dotenv().ok();
 		let ethereum_rpc_uri =
@@ -282,7 +271,7 @@
 	}
 
 	#[tokio::test]
-	// #[ignore]
+	#[ignore]
 	async fn get_gas_price_polygon_mainnet() {
 		dotenv::dotenv().ok();
 		let rpc_uri = std::env::var("POLYGON_URL").expect("POLYGON_URL is not set in .env");
@@ -306,7 +295,7 @@
 	}
 
 	#[tokio::test]
-	// #[ignore]
+	#[ignore]
 	async fn get_gas_price_gnosis_mainnet() {
 		dotenv::dotenv().ok();
 		let ethereum_rpc_uri = std::env::var("GNOSIS_URL").expect("gnosis url is not set in .env.");
@@ -330,7 +319,7 @@
 	}
 
 	#[tokio::test]
-	// #[ignore]
+	#[ignore]
 	async fn get_gas_price_bsc_mainnet() {
 		dotenv::dotenv().ok();
 		let rpc_uri = std::env::var("BSC_MAINNET_URL").expect("BSC_MAINNET_URL is not set in .env");
@@ -375,7 +364,7 @@
 	}
 
 	#[tokio::test]
-	// #[ignore]
+	#[ignore]
 	async fn get_gas_price_base_mainnet() {
 		dotenv::dotenv().ok();
 		let ismp_host = std::env::var("BASE_ISMP_HOST")
@@ -396,7 +385,7 @@
 	}
 
 	#[tokio::test]
-	// #[ignore]
+	#[ignore]
 	async fn get_l2_data_cost_optimism_base_mainnet() {
 		dotenv::dotenv().ok();
 		let ismp_host = std::env::var("BASE_ISMP_HOST")
@@ -518,7 +507,7 @@
 		let client = Arc::new(provider.clone());
 
 		// Uniswap router address
-		let uniswap_router = "0xAE2f1A3392f7ea11D47799b9489Cd0388e48129f".parse().unwrap();
+		let uniswap_router = "0xbB054fAD9b295caC4B937346E6c3DadC88aFe2A0".parse().unwrap();
 
 		let price = super::get_price_from_uniswap_router(ismp_host, client, Some(uniswap_router))
 			.await

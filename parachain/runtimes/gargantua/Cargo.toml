[package]
name = "gargantua-runtime"
version = "0.1.1"
authors = ["Polytope Labs <hello@polytope.technology>"]
description = "Parachain runtime implementation of the hyperbridge protocol"
edition = "2021"
publish = false

[build-dependencies]
substrate-wasm-builder = { workspace = true }

[dependencies]
codec = { workspace = true, features = ["derive"] }
hex-literal = { workspace = true, optional = true }
log = { workspace = true }
json = { workspace = true }
scale-info = { version = "2.3.1", default-features = false, features = [
    "derive",
] }
smallvec = "1.10.0"
anyhow = { workspace = true, default-features = false }
cumulus-pallet-parachain-system = { workspace = true }
frame-benchmarking = { workspace = true, optional = true }

# local modules
ismp = { workspace = true }
pallet-ismp = { workspace = true, features = ["unsigned"] }
pallet-fishermen = { workspace = true }
pallet-ismp-demo = { workspace = true }
pallet-ismp-runtime-api = { workspace = true }
ismp-sync-committee = { workspace = true }
ismp-bsc = { workspace = true }
ismp-parachain = { workspace = true }
ismp-grandpa = { workspace = true }
ismp-parachain-runtime-api = { workspace = true }
pallet-ismp-relayer = { workspace = true }
pallet-ismp-host-executive = { workspace = true }
pallet-call-decompressor = { workspace = true }
pallet-state-coprocessor = { workspace = true }
pallet-xcm-gateway = { workspace = true }
pallet-token-governor = { workspace = true }
pallet-mmr-tree = { workspace = true }
pallet-mmr-runtime-api = { workspace = true }
simnode-runtime-api = { workspace = true }
hyperbridge-client-machine = { workspace = true }
pallet-token-gateway-inspector = { workspace = true }
pallet-token-gateway = { workspace = true }
pallet-bridge-airdrop = { workspace = true }
ismp-arbitrum = { workspace = true }
ismp-optimism = { workspace = true }
<<<<<<< HEAD
pallet-collator-manager = { workspace =  true }
=======
ismp-polygon = { workspace = true }
>>>>>>> 6e5bdd82

[dependencies.polkadot-sdk]
workspace = true
features = [
    "frame-executive",
    "frame-support",
    "frame-system",
    "frame-system-rpc-runtime-api",
    "pallet-aura",
    "pallet-authorship",
    "pallet-balances",
    "pallet-assets",
    "pallet-assets-holder",
    "pallet-session",
    "pallet-sudo",
    "pallet-utility",
    "pallet-timestamp",
    "pallet-transaction-payment",
    "pallet-transaction-payment-rpc-runtime-api",
    "pallet-message-queue",
    "pallet-treasury",
    "pallet-asset-rate",
    "pallet-collective",
    "sp-api",
    "sp-block-builder",
    "sp-consensus-aura",
    "sp-mmr-primitives",
    "sp-core",
    "sp-inherents",
    "sp-keyring",
    "sp-offchain",
    "sp-runtime",
    "sp-session",
    "sp-std",
    "sp-io",
    "sp-transaction-pool",
    "sp-version",
    "sp-storage",
    "sp-genesis-builder",
    "frame-metadata-hash-extension",
    "pallet-xcm",
    "polkadot-parachain-primitives",
    "polkadot-runtime-common",
    "staging-xcm",
    "staging-xcm-builder",
    "staging-xcm-executor",
    "cumulus-pallet-aura-ext",
    "cumulus-pallet-dmp-queue",
    "cumulus-pallet-parachain-system",
    "cumulus-pallet-session-benchmarking",
    "cumulus-pallet-xcm",
    "cumulus-pallet-xcmp-queue",
    "cumulus-primitives-core",
    "cumulus-primitives-timestamp",
    "cumulus-primitives-aura",
    "cumulus-primitives-utility",
    "pallet-collator-selection",
    "staging-parachain-info",
    "parachains-common",
    "pallet-vesting",
]

[features]
default = ["std"]
std = [
    "codec/std",
    "log/std",
    "json/std",
    "scale-info/std",
    "ismp/std",
    "polkadot-sdk/std",
    "pallet-fishermen/std",
    "pallet-ismp/std",
    "pallet-ismp-runtime-api/std",
    "pallet-ismp-demo/std",
    "ismp-sync-committee/std",
    "ismp-bsc/std",
    "ismp-grandpa/std",
    "ismp-parachain/std",
    "ismp-parachain-runtime-api/std",
    "pallet-ismp-relayer/std",
    "pallet-ismp-host-executive/std",
    "pallet-call-decompressor/std",
    "pallet-state-coprocessor/std",
    "pallet-xcm-gateway/std",
    "pallet-token-gateway-inspector/std",
    "pallet-token-governor/std",
    "pallet-collator-manager/std",
    "pallet-mmr-tree/std",
    "pallet-mmr-runtime-api/std",
    "simnode-runtime-api/std",
    "hyperbridge-client-machine/std",
    "anyhow/std",
    "cumulus-pallet-parachain-system/std",
    "frame-benchmarking/std",
    "pallet-bridge-airdrop/std",
    "ismp-arbitrum/std",
    "ismp-optimism/std",
    "ismp-polygon/std",
]
runtime-benchmarks = [
    "hex-literal",
    "frame-benchmarking/runtime-benchmarks",
    "polkadot-sdk/frame-system-benchmarking",
    "polkadot-sdk/runtime-benchmarks",
    "ismp-grandpa/runtime-benchmarks",
    "ismp-parachain/runtime-benchmarks",
]
try-runtime = [
    "polkadot-sdk/try-runtime",
    "polkadot-sdk/frame-try-runtime",
    "pallet-ismp/try-runtime",
    "ismp-sync-committee/try-runtime",
    "pallet-ismp-demo/try-runtime",
    "pallet-ismp-relayer/try-runtime",
    "pallet-ismp-host-executive/try-runtime",
    "pallet-mmr-tree/try-runtime",
    "cumulus-pallet-parachain-system/try-runtime",
]
# This must be used when buiding for a runtime upgrade so metadata hash verification is possible
metadata-hash = ["substrate-wasm-builder/metadata-hash"]<|MERGE_RESOLUTION|>--- conflicted
+++ resolved
@@ -48,11 +48,8 @@
 pallet-bridge-airdrop = { workspace = true }
 ismp-arbitrum = { workspace = true }
 ismp-optimism = { workspace = true }
-<<<<<<< HEAD
+ismp-polygon = { workspace = true }
 pallet-collator-manager = { workspace =  true }
-=======
-ismp-polygon = { workspace = true }
->>>>>>> 6e5bdd82
 
 [dependencies.polkadot-sdk]
 workspace = true

--- conflicted
+++ resolved
@@ -58,12 +58,9 @@
 
 use frame_system::pallet_prelude::{BlockNumberFor, HeaderFor};
 use log;
-<<<<<<< HEAD
-=======
 use sp_core::H256;
 use std::marker::PhantomData;
 
->>>>>>> e8265664
 use sp_runtime::{
     traits::{self, One, Zero},
     RuntimeDebug,
@@ -77,8 +74,6 @@
 };
 
 mod mmr;
-
-pub use mmr::storage::{OffchainStorage, Storage};
 #[cfg(test)]
 mod mock;
 #[cfg(test)]

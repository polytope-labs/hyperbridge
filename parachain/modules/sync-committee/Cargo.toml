[package]
name = "ismp-sync-committee"
version = "0.1.0"
edition = "2021"
description = "Ismp consensus client for the Beacon chain's sync-committee"
authors = ["Polytope Labs <hello@polytope.technology>"]

[dependencies]
# polytope labs
ismp = { git = "https://github.com/polytope-labs/ismp-rs", branch="main", default-features = false }
sync-committee-primitives = { git="https://github.com/polytope-labs/sync-committee-rs", branch="main", default-features = false }
sync-committee-verifier = { git="https://github.com/polytope-labs/sync-committee-rs", branch="main", default-features = false }
patricia-merkle-trie = { package = "ethereum-trie", git ="https://github.com/polytope-labs/ethereum-trie", branch = "main", default-features = false }

# crates.io
trie-db = { version= "0.24.0", default-features = false }
hash-db = { version = "0.15.2", default-features = false }
alloy-rlp = { version = "0.3.2", default-features = false }
alloy-primitives = { version = "0.3.1", default-features = false, features = ["rlp"] }
hex = { version = "0.4.3", default-features = false }
<<<<<<< HEAD
hex-literal = "0.4.1"
rlp-derive = "0.1.0"
=======
hex-literal = "0.3.4"
alloy-rlp-derive = "0.3.2"
>>>>>>> 02e4d02a
ethabi = { version = "18.0.0", features = ["rlp", "parity-codec"], default-features = false }
hash256-std-hasher = { version = "0.15.2", default-features = false }
codec = { package = "parity-scale-codec", version = "3.1.3", default-features = false }

[dev-dependencies]
ethers = "2.0.3"
tokio = { version = "1.27.0", features = ["full"] }
sp-core = "21.0.0"

[features]
default = ["std"]
std = [
    "codec/std",
    "ismp/std",
    "patricia-merkle-trie/std",
    "trie-db/std",
    "hash-db/std",
    "alloy-rlp/std",
    "alloy-primitives/std",
    "ethabi/std",
    "hash256-std-hasher/std",
    "hex/std",
    "sync-committee-primitives/std",
    "sync-committee-verifier/std"
]

testnet = []<|MERGE_RESOLUTION|>--- conflicted
+++ resolved
@@ -18,13 +18,8 @@
 alloy-rlp = { version = "0.3.2", default-features = false }
 alloy-primitives = { version = "0.3.1", default-features = false, features = ["rlp"] }
 hex = { version = "0.4.3", default-features = false }
-<<<<<<< HEAD
-hex-literal = "0.4.1"
-rlp-derive = "0.1.0"
-=======
 hex-literal = "0.3.4"
 alloy-rlp-derive = "0.3.2"
->>>>>>> 02e4d02a
 ethabi = { version = "18.0.0", features = ["rlp", "parity-codec"], default-features = false }
 hash256-std-hasher = { version = "0.15.2", default-features = false }
 codec = { package = "parity-scale-codec", version = "3.1.3", default-features = false }

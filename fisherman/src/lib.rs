--- conflicted
+++ resolved
@@ -60,7 +60,6 @@
 	let chain_a_provider = chain_a.provider();
 	let chain_b_provider = chain_b.provider();
 
-<<<<<<< HEAD
     while let Some(item) = state_machine_update_stream.next().await {
         match item {
             Ok(state_machine_update) => {
@@ -76,30 +75,6 @@
             }
         }
     }
-=======
-	while let Some(item) = state_machine_update_stream.next().await {
-		match item {
-			Ok(state_machine_update) => {
-				let chain_b_clone = chain_b.clone();
-				let chain_a_clone = chain_a.clone();
-				let fut = chain_b.query_consensus_message(state_machine_update).and_then(
-					|message| async move {
-						chain_b_clone
-							.check_for_byzantine_attack(chain_a_clone.clone(), message)
-							.await
-					},
-				);
-
-				if let Err(err) = fut.await {
-					log::error!("Failed to check for byzantine behavior: {err:?}")
-				}
-			},
-			Err(e) => {
-				log::error!(target: "tesseract","Fisherman task {}-{} encountered an error: {e:?}", chain_a_provider.name(), chain_b_provider.name())
-			},
-		}
-	}
->>>>>>> c03a6498
 
 	Err(anyhow!(
 		"{}-{} fisherman task has failed, Please restart relayer",

use bnb_pos_verifier::{
    primitives::{compute_epoch, parse_extra, EPOCH_LENGTH},
    verify_bnb_header, NextValidators,
};
use ethers::{
    prelude::{Middleware, StreamExt},
    providers::{Provider, Ws},
};
use geth_primitives::CodecHeader;
use ismp::util::Keccak256;
use std::time::Duration;
use sync_committee_primitives::constants::BlsPublicKey;

use crate::BnbPosProver;

pub struct Host;

impl Keccak256 for Host {
    fn keccak256(bytes: &[u8]) -> primitive_types::H256
    where
        Self: Sized,
    {
        sp_core::keccak_256(bytes).into()
    }
}

async fn setup_prover() -> BnbPosProver {
    dotenv::dotenv().ok();
    let consensus_url = std::env::var("BNB_RPC").unwrap();
    let provider = Provider::<Ws>::connect_with_reconnects(consensus_url, 1000).await.unwrap();

    BnbPosProver::new(provider)
}

#[tokio::test]
<<<<<<< HEAD
#[ignore]
async fn verify_bnb_pos_header() {
=======
async fn verify_a_single_header() {
>>>>>>> 625ecb91
    let prover = setup_prover().await;
    let latest_block = prover.latest_header().await.unwrap();
    let epoch_1 = compute_epoch(latest_block.number.low_u64()) - 1;
    let epoch_1_header = prover.fetch_header(epoch_1 * EPOCH_LENGTH).await.unwrap();
    let epoch_2_header = prover.fetch_header((epoch_1 + 1) * EPOCH_LENGTH).await.unwrap();

    let epoch_1_extra = parse_extra::<Host>(&epoch_1_header.extra_data).unwrap();
    let validators = epoch_1_extra
        .validators
        .into_iter()
        .map(|val| val.bls_public_key.as_slice().try_into().expect("Infallible"))
        .collect::<Vec<BlsPublicKey>>();

    let update = prover.fetch_bnb_update::<Host>(epoch_2_header.clone()).await.unwrap();

    let result = verify_bnb_header::<Host>(&validators, update.unwrap()).unwrap();
    dbg!(result);
}

#[tokio::test]
async fn verify_bnb_pos_headers() {
    let prover = setup_prover().await;
    let latest_block = prover.latest_header().await.unwrap();
    let (epoch_header, mut validators) = prover.fetch_finalized_state::<Host>().await.unwrap();
    if latest_block.number.low_u64() - epoch_header.number.low_u64() < 12 {
        // We want to ensure the current validators have been enacted before continuing
        tokio::time::sleep(Duration::from_secs(
            (latest_block.number.low_u64() - epoch_header.number.low_u64()) * 12,
        ))
        .await;
    }
    let mut next_validators: Option<NextValidators> = None;
    let mut current_epoch = compute_epoch(latest_block.number.low_u64());
    let mut done = false;
    let mut sub = prover.client.subscribe_blocks().await.unwrap();
    // Verify at least an epoch change until validator set is rotated
    while let Some(block) = sub.next().await {
        if done {
            break
        }

        let header: CodecHeader = block.into();
        let block_epoch = compute_epoch(header.number.low_u64());

        if let Some(update) = prover.fetch_bnb_update::<Host>(header.clone()).await.unwrap() {
            dbg!(block_epoch);
            dbg!(current_epoch);
            dbg!(header.number);
            if next_validators.is_some() &&
                update.attested_header.number.low_u64() >=
                    next_validators.as_ref().unwrap().rotation_block
            {
                println!("VALIDATOR SET ROTATED SUCCESSFULLY");
                validators = next_validators.as_ref().unwrap().validators.clone();
                next_validators = None;
                done = true;
            }
            let result = verify_bnb_header::<Host>(&validators, update).unwrap();
            dbg!(&result.hash);
            dbg!(result.next_validators.is_some());
            if let Some(validators) = result.next_validators {
                dbg!(validators.rotation_block);
                next_validators = Some(validators);
                current_epoch = block_epoch
            }
        }
    }
}<|MERGE_RESOLUTION|>--- conflicted
+++ resolved
@@ -33,12 +33,8 @@
 }
 
 #[tokio::test]
-<<<<<<< HEAD
 #[ignore]
 async fn verify_bnb_pos_header() {
-=======
-async fn verify_a_single_header() {
->>>>>>> 625ecb91
     let prover = setup_prover().await;
     let latest_block = prover.latest_header().await.unwrap();
     let epoch_1 = compute_epoch(latest_block.number.low_u64()) - 1;

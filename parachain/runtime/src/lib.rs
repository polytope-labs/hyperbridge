--- conflicted
+++ resolved
@@ -55,15 +55,10 @@
     mmr::{Leaf, LeafIndex},
     LeafIndexQuery,
 };
-<<<<<<< HEAD
 use pallet_ismp::{
     primitives::{ConsensusClientProvider, Proof},
-    router::ProxyRouter,
     weights as PalletIsmpWeights,
 };
-=======
-use pallet_ismp::primitives::{ConsensusClientProvider, Proof};
->>>>>>> fc865881
 pub use sp_consensus_aura::sr25519::AuthorityId as AuraId;
 pub use sp_runtime::{MultiAddress, Perbill, Permill};
 use xcm_config::{XcmConfig, XcmOriginToTransactDispatchOrigin};
@@ -487,8 +482,9 @@
 impl ConsensusClientProvider for ConsensusProvider {
     fn consensus_client(id: ConsensusClientId) -> Result<Box<dyn ConsensusClient>, Error> {
         let client = match id {
-            ismp_parachain::consensus::PARACHAIN_CONSENSUS_ID =>
-                Box::new(ParachainConsensusClient::<Runtime, IsmpParachain>::default()),
+            ismp_parachain::consensus::PARACHAIN_CONSENSUS_ID => {
+                Box::new(ParachainConsensusClient::<Runtime, IsmpParachain>::default())
+            },
             _ => Err(Error::ImplementationSpecific("Unknown consensus client".into()))?,
         };
 

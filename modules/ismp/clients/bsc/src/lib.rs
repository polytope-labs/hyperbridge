#![cfg_attr(not(feature = "std"), no_std)]
#[warn(unused_imports)]
#[warn(unused_variables)]
extern crate alloc;

use core::marker::PhantomData;

use alloc::{boxed::Box, collections::BTreeMap, string::ToString, vec, vec::Vec};
use bsc_verifier::{
	primitives::{compute_epoch, BscClientUpdate, EPOCH_LENGTH},
	verify_bsc_header, NextValidators, VerificationResult,
};
use codec::{Decode, Encode};
use evm_common::EvmStateMachine;
use geth_primitives::Header;
use ismp::{
	consensus::{
		ConsensusClient, ConsensusClientId, ConsensusStateId, StateCommitment, StateMachineClient,
	},
	error::Error,
	host::{IsmpHost, StateMachine},
	messaging::StateCommitmentHeight,
};
use sp_core::H256;
use sync_committee_primitives::constants::BlsPublicKey;

pub const BSC_CONSENSUS_ID: ConsensusStateId = *b"BSCP";

const BSC_CHAIN_ID: u32 = 56;
const BSC_TESTNET_CHAIN_ID: u32 = 97;

#[derive(codec::Encode, codec::Decode, Debug, Default, PartialEq, Eq, Clone)]
pub struct ConsensusState {
	pub current_validators: Vec<BlsPublicKey>,
	pub next_validators: Option<NextValidators>,
	pub finalized_height: u64,
	pub finalized_hash: H256,
	pub current_epoch: u64,
<<<<<<< HEAD
	pub ismp_contract_address: H160,
	pub chain_id: u32,
=======
>>>>>>> 18510933
}

pub struct BscClient<H: IsmpHost, T: pallet_ismp_host_executive::Config>(PhantomData<(H, T)>);

impl<H: IsmpHost, T: pallet_ismp_host_executive::Config> Default for BscClient<H, T> {
	fn default() -> Self {
		Self(PhantomData)
	}
}

impl<H: IsmpHost, T: pallet_ismp_host_executive::Config> Clone for BscClient<H, T> {
	fn clone(&self) -> Self {
		Self(PhantomData)
	}
}

impl<H: IsmpHost + Send + Sync + Default + 'static, T: pallet_ismp_host_executive::Config>
	ConsensusClient for BscClient<H, T>
{
	fn verify_consensus(
		&self,
		_host: &dyn IsmpHost,
		_consensus_state_id: ConsensusStateId,
		trusted_consensus_state: Vec<u8>,
		proof: Vec<u8>,
	) -> Result<(Vec<u8>, ismp::consensus::VerifiedCommitments), ismp::error::Error> {
		let bsc_client_update = BscClientUpdate::decode(&mut &proof[..])
			.map_err(|_| Error::Custom("Cannot decode bsc client update".to_string()))?;

		let mut consensus_state = ConsensusState::decode(&mut &trusted_consensus_state[..])
			.map_err(|_| Error::Custom("Cannot decode trusted consensus state".to_string()))?;

		if consensus_state.finalized_height >= bsc_client_update.source_header.number.low_u64() {
			Err(Error::Custom("Expired Update".to_string()))?
		}

		if let Some(next_validators) = consensus_state.next_validators.clone() {
			if bsc_client_update.attested_header.number.low_u64() % EPOCH_LENGTH >=
				(consensus_state.current_validators.len() as u64 / 2)
			{
				// Sanity check
				// During authority set rotation, the source header must be from the same epoch as
				// the attested header
				let epoch = compute_epoch(bsc_client_update.attested_header.number.low_u64());
				let source_header_epoch =
					compute_epoch(bsc_client_update.source_header.number.low_u64());
				if source_header_epoch != epoch {
					Err(Error::Custom("The Source Header must be from the same epoch with the attested epoch during an authority set rotation".to_string()))?
				}
				consensus_state.current_validators = next_validators.validators;
				consensus_state.next_validators = None;
				consensus_state.current_epoch = epoch;
			}
		}

		let VerificationResult { hash, finalized_header, next_validators } =
			verify_bsc_header::<H>(&consensus_state.current_validators, bsc_client_update)
				.map_err(|e| Error::Custom(e.to_string()))?;

		let mut state_machine_map: BTreeMap<StateMachine, Vec<StateCommitmentHeight>> =
			BTreeMap::new();

		let state_commitment = StateCommitmentHeight {
			commitment: StateCommitment {
				timestamp: finalized_header.timestamp,
				overlay_root: None,
				state_root: finalized_header.state_root,
			},
			height: finalized_header.number.low_u64(),
		};
		consensus_state.finalized_hash = hash;

		if let Some(next_validators) = next_validators {
			consensus_state.next_validators = Some(next_validators);
		}
		consensus_state.finalized_height = finalized_header.number.low_u64();
		state_machine_map
			.insert(StateMachine::Evm(consensus_state.chain_id), vec![state_commitment]);

		Ok((consensus_state.encode(), state_machine_map))
	}

	fn verify_fraud_proof(
		&self,
		_host: &dyn IsmpHost,
		trusted_consensus_state: Vec<u8>,
		proof_1: Vec<u8>,
		proof_2: Vec<u8>,
	) -> Result<(), ismp::error::Error> {
		let bsc_client_update_1 = BscClientUpdate::decode(&mut &proof_1[..]).map_err(|_| {
			Error::Custom("Cannot decode bsc client update for proof 1".to_string())
		})?;

		let bsc_client_update_2 = BscClientUpdate::decode(&mut &proof_2[..]).map_err(|_| {
			Error::Custom("Cannot decode bsc client update for proof 2".to_string())
		})?;

		let header_1 = bsc_client_update_1.attested_header.clone();
		let header_2 = bsc_client_update_2.attested_header.clone();

		if header_1.number != header_2.number {
			Err(Error::Custom("Invalid Fraud proof".to_string()))?
		}

		let header_1_hash = Header::from(&header_1).hash::<H>();
		let header_2_hash = Header::from(&header_2).hash::<H>();

		if header_1_hash == header_2_hash {
			return Err(Error::Custom("Invalid Fraud proof".to_string()));
		}

		let consensus_state = ConsensusState::decode(&mut &trusted_consensus_state[..])
			.map_err(|_| Error::Custom("Cannot decode trusted consensus state".to_string()))?;

		let _ = verify_bsc_header::<H>(&consensus_state.current_validators, bsc_client_update_1)
			.map_err(|_| Error::Custom("Failed to verify first header".to_string()))?;

		let _ = verify_bsc_header::<H>(&consensus_state.current_validators, bsc_client_update_2)
			.map_err(|_| Error::Custom("Failed to verify second header".to_string()))?;

		Ok(())
	}

	fn consensus_client_id(&self) -> ConsensusClientId {
		BSC_CONSENSUS_ID
	}

	fn state_machine(
		&self,
		id: ismp::host::StateMachine,
	) -> Result<Box<dyn StateMachineClient>, ismp::error::Error> {
		match id {
<<<<<<< HEAD
			StateMachine::Evm(chain_id)
				if chain_id == BSC_CHAIN_ID || chain_id == BSC_TESTNET_CHAIN_ID =>
				Ok(Box::new(<EvmStateMachine<H>>::default())),
=======
			StateMachine::Bsc => Ok(Box::new(<EvmStateMachine<H, T>>::default())),
>>>>>>> 18510933
			state_machine =>
				Err(Error::Custom(alloc::format!("Unsupported state machine: {state_machine:?}"))),
		}
	}
}<|MERGE_RESOLUTION|>--- conflicted
+++ resolved
@@ -21,7 +21,7 @@
 	host::{IsmpHost, StateMachine},
 	messaging::StateCommitmentHeight,
 };
-use sp_core::H256;
+use sp_core::{H160, H256};
 use sync_committee_primitives::constants::BlsPublicKey;
 
 pub const BSC_CONSENSUS_ID: ConsensusStateId = *b"BSCP";
@@ -36,11 +36,8 @@
 	pub finalized_height: u64,
 	pub finalized_hash: H256,
 	pub current_epoch: u64,
-<<<<<<< HEAD
 	pub ismp_contract_address: H160,
 	pub chain_id: u32,
-=======
->>>>>>> 18510933
 }
 
 pub struct BscClient<H: IsmpHost, T: pallet_ismp_host_executive::Config>(PhantomData<(H, T)>);
@@ -173,13 +170,9 @@
 		id: ismp::host::StateMachine,
 	) -> Result<Box<dyn StateMachineClient>, ismp::error::Error> {
 		match id {
-<<<<<<< HEAD
 			StateMachine::Evm(chain_id)
 				if chain_id == BSC_CHAIN_ID || chain_id == BSC_TESTNET_CHAIN_ID =>
-				Ok(Box::new(<EvmStateMachine<H>>::default())),
-=======
-			StateMachine::Bsc => Ok(Box::new(<EvmStateMachine<H, T>>::default())),
->>>>>>> 18510933
+				Ok(Box::new(<EvmStateMachine<H, T>>::default())),
 			state_machine =>
 				Err(Error::Custom(alloc::format!("Unsupported state machine: {state_machine:?}"))),
 		}

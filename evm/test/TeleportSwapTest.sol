--- conflicted
+++ resolved
@@ -55,17 +55,6 @@
         assert(feeToken.balanceOf(address(this)) == 0);
         assert(feeToken.balanceOf(address(host)) == messagingFee);
     }
-<<<<<<< HEAD
-}
-
-
-function addressToBytes32(address _address) pure returns (bytes32) {
-    return bytes32(uint256(uint160(_address)));
-}
-
-function bytes32ToAddress(bytes32 _bytes) pure returns (address) {
-    return address(uint160(uint256(_bytes)));
-=======
 
 
 
@@ -73,5 +62,4 @@
     return bytes32(uint256(uint160(_address)));
 }
 
->>>>>>> 1abe8629
 }
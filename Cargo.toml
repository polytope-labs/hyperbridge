[workspace]
resolver = "2"
members = [
    # runtime
    "parachain/runtimes/gargantua",
    "parachain/runtimes/messier",

    # node
    "parachain/node",

    # ismp
    "parachain/modules/ismp/pallet",
    "parachain/modules/ismp/core",
    "parachain/modules/ismp/rpc",
    "parachain/modules/ismp/runtime-api",
    "parachain/modules/ismp/demo",
    "parachain/modules/ismp/core",
    "parachain/modules/ismp/testsuite",
    "parachain/modules/ismp/sync-committee",
    "parachain/modules/ismp/polygon-pos",
    "parachain/modules/ismp/casper-ffg",
    "parachain/modules/ismp/state-machine",

    # modules
    "parachain/modules/tries/ethereum",
    "parachain/modules/consensus/sync-committee/prover",
    "parachain/modules/consensus/sync-committee/verifier",
    "parachain/modules/consensus/sync-committee/primitives",
    "parachain/modules/consensus/polygon-pos/verifier",
    "parachain/modules/consensus/polygon-pos/prover",
    "parachain/modules/consensus/beefy/primitives",
    "parachain/modules/consensus/beefy/prover",
    "parachain/modules/consensus/geth-primitives",

<<<<<<< HEAD
    "parachain/modules/consensus/bnb-pos/verifier",
    "parachain/modules/consensus/bnb-pos/prover", "parachain/modules/ismp/bnb-pos",

    # evm stuff
    "evm/integration-tests",
    "evm/abi",


    # hyper-client (sdk)
    "client",
=======
     "parachain/modules/consensus/bnb-pos/verifier",
     "parachain/modules/consensus/bnb-pos/prover",
     "parachain/modules/ismp/bnb-pos",
     "parachain/modules/state-machine-manager",

     # evm stuff
     "evm/integration-tests",
     "evm/abi",
     "parachain/modules/relayer-fees",
>>>>>>> 4570a237
]

# Config for 'cargo dist'
[workspace.metadata.dist]
# The preferred cargo-dist version to use in CI (Cargo.toml SemVer syntax)
cargo-dist-version = "0.8.0"
# CI backends to support
ci = ["github"]
# The installers to generate for each app
installers = ["shell"]
# A GitHub repo to push Homebrew formulas to
tap = "polytope-labs/hyperbridge"
# Target platforms to build apps for (Rust target-triple syntax)
targets = ["x86_64-unknown-linux-gnu"]
# The archive format to use for non-windows builds (defaults .tar.xz)
unix-archive = ".tar.gz"
# Publish jobs to run in CI
pr-run-mode = "upload"
# Skip checking whether the specified configuration files are up to date
allow-dirty = ["ci"]

# The profile that 'cargo dist' will build with
[profile.dist]
inherits = "release"
lto = "thin"

[workspace.dependencies]
# wasm
frame-benchmarking = { version = "25.0.0", default-features = false }
frame-executive = { version = "25.0.0", default-features = false }
frame-support = { version = "25.0.0", default-features = false }
frame-system = { version = "25.0.0", default-features = false }
frame-system-benchmarking = { version = "25.0.0", default-features = false }
frame-system-rpc-runtime-api = { version = "23.0.0", default-features = false }
frame-try-runtime = { version = "0.31.0", default-features = false }
pallet-aura = { version = "24.0.0", default-features = false }
pallet-authorship = { version = "25.0.0", default-features = false }
pallet-balances = { version = "25.0.0", default-features = false }
pallet-session = { version = "25.0.0", default-features = false }
pallet-sudo = { version = "25.0.0", default-features = false }
pallet-timestamp = { version = "24.0.0", default-features = false }
pallet-transaction-payment = { version = "25.0.0", default-features = false }
pallet-transaction-payment-rpc-runtime-api = { version = "25.0.0", default-features = false }
pallet-message-queue = { version = "28.0.0", default-features = false }
sp-api = { version = "23.0.0", default-features = false }
sp-blockchain = { version = "25.0.0", default-features = false }
sp-io = { version = "27.0.0", default-features = false }
sp-trie = { version = "26.0.0", default-features = false }
sp-block-builder = { version = "23.0.0", default-features = false }
sp-consensus-aura = { version = "0.29.0", default-features = false }
sp-consensus-beefy = { version = "10.0.0", default-features = false }
sp-core = { version = "25.0.0", default-features = false }
sp-inherents = { version = "23.0.0", default-features = false }
sp-offchain = { version = "23.0.0", default-features = false }
sp-runtime = { version = "28.0.0", default-features = false }
sp-session = { version = "24.0.0", default-features = false }
sp-std = { version = "11.0.0", default-features = false }
sp-transaction-pool = { version = "23.0.0", default-features = false }
sp-version = { version = "26.0.0", default-features = false }
sp-genesis-builder = { version = "0.4.0", default-features = false }
pallet-xcm = { version = "4.0.0", default-features = false }
polkadot-parachain-primitives = { version = "3.0.0", default-features = false }
polkadot-runtime-common = { version = "4.0.0", default-features = false }
staging-xcm = { version = "4.0.0", default-features = false }
staging-xcm-builder = { version = "4.0.0", default-features = false }
staging-xcm-executor = { version = "4.0.0", default-features = false }
cumulus-pallet-session-benchmarking = { version = "6.0.0", default-features = false }
cumulus-pallet-aura-ext = { version = "0.4.0", default-features = false }
cumulus-pallet-dmp-queue = { version = "0.4.0", default-features = false }
cumulus-pallet-parachain-system = { version = "0.4.0", default-features = false }
cumulus-pallet-xcm = { version = "0.4.0", default-features = false }
cumulus-pallet-xcmp-queue = { version = "0.4.0", default-features = false }
cumulus-primitives-core = { version = "0.4.0", default-features = false }
cumulus-primitives-timestamp = { version = "0.4.0", default-features = false }
cumulus-primitives-utility = { version = "0.4.0", default-features = false }
pallet-collator-selection = { version = "6.0.0", default-features = false }
parachain-info = { package = "staging-parachain-info", version = "0.4.0", default-features = false }
parachains-common = { version = "4.0.0", default-features = false  }
sp-timestamp = { version = "23.0.0", default-features = false }
sp-keystore = { version = "0.31.0", default-features = false }
sp-mmr-primitives = { version = "23.0.0", default-features = false }
sp-storage =  { version = "16.0.0", default-features = false }
pallet-beefy-mmr = { version = "25.0.0", default-features = false }
pallet-mmr = { version = "24.0.0", default-features = false }

# client
frame-benchmarking-cli = "29.0.0"
pallet-transaction-payment-rpc = "27.0.0"
sc-basic-authorship = "0.31.0"
sc-chain-spec = "24.0.0"
sc-cli = "0.33.0"
sc-client-api = "25.0.0"
sc-consensus = "0.30.0"
sc-executor = "0.29.0"
sc-network = "0.31.0"
sc-network-sync = "0.30.0"
sc-network-common = "0.30.0"
sc-rpc = "26.0.0"
sc-service = "0.32.0"
sc-sysinfo = "24.0.0"
sc-telemetry = "12.0.0"
sc-tracing = "25.0.0"
sc-transaction-pool = "25.0.0"
sc-transaction-pool-api = "25.0.0"
sc-offchain = "26.0.0"
substrate-frame-rpc-system = "25.0.0"
substrate-prometheus-endpoint = "0.14.0"
try-runtime-cli = "0.35.0"
polkadot-cli = "4.0.0"
polkadot-primitives = "4.0.0"
polkadot-service = "4.0.0"
cumulus-client-cli = "0.4.0"
cumulus-client-consensus-aura = "0.4.0"
cumulus-client-consensus-common = "0.4.0"
cumulus-client-network = "0.4.0"
cumulus-client-service = "0.4.0"
cumulus-primitives-parachain-inherent = "0.4.0"
cumulus-relay-chain-interface = "0.4.0"
cumulus-client-consensus-proposer = "0.4.0"
cumulus-client-collator = "0.4.0"
substrate-wasm-builder = { version = "16.0.0" }
mmr-rpc = { version = "25.0.0" }

ethers = { git = "https://github.com/gakonst/ethers-rs", rev = "594627dc1c3b490ba8f513f8f5e23d11448cbcf8", features = ["ethers-solc"] }
ethers-contract-abigen = { git = "https://github.com/gakonst/ethers-rs", rev = "594627dc1c3b490ba8f513f8f5e23d11448cbcf8" }

forge-testsuite = { git = "https://github.com/polytope-labs/forge-testsuite", rev = "71701dc172efe46132a4e28654b6e8fa1aff88bc" }
merkle-mountain-range = { package = "ckb-merkle-mountain-range", git = "https://github.com/polytope-labs/merkle-mountain-range", branch = "seun/simplified-mmr", default-features = false }

trie-db = { version = "0.28.0", default-features = false }
hash-db = { version = "0.16.0", default-features = false }
memory-db = { version = "0.32.0", default-features = false }
codec = { version = "3.1.3", package = "parity-scale-codec", default-features = false }<|MERGE_RESOLUTION|>--- conflicted
+++ resolved
@@ -32,28 +32,19 @@
     "parachain/modules/consensus/beefy/prover",
     "parachain/modules/consensus/geth-primitives",
 
-<<<<<<< HEAD
     "parachain/modules/consensus/bnb-pos/verifier",
-    "parachain/modules/consensus/bnb-pos/prover", "parachain/modules/ismp/bnb-pos",
+    "parachain/modules/consensus/bnb-pos/prover", 
+    "parachain/modules/ismp/bnb-pos",
+    "parachain/modules/state-machine-manager",
 
     # evm stuff
     "evm/integration-tests",
     "evm/abi",
+    "parachain/modules/relayer-fees",
 
 
     # hyper-client (sdk)
     "client",
-=======
-     "parachain/modules/consensus/bnb-pos/verifier",
-     "parachain/modules/consensus/bnb-pos/prover",
-     "parachain/modules/ismp/bnb-pos",
-     "parachain/modules/state-machine-manager",
-
-     # evm stuff
-     "evm/integration-tests",
-     "evm/abi",
-     "parachain/modules/relayer-fees",
->>>>>>> 4570a237
 ]
 
 # Config for 'cargo dist'

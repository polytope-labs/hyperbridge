// SPDX-License-Identifier: UNLICENSED
pragma solidity 0.8.17;

import {IDispatcher, DispatchPost} from "ismp/IDispatcher.sol";
import {IIsmpHost} from "ismp/IIsmpHost.sol";
import {StateMachine} from "ismp/StateMachine.sol";
import {BaseIsmpModule, PostRequest} from "ismp/IIsmpModule.sol";
import {Bytes} from "solidity-merkle-trees/trie/Bytes.sol";
import {IERC6160Ext20} from "ERC6160/interfaces/IERC6160Ext20.sol";
import {IERC20} from "openzeppelin/token/ERC20/IERC20.sol";
import {CallDispatcher, ICallDispatcher} from "./CallDispatcher.sol";

import {IUniswapV2Router} from "../interfaces/IUniswapV2Router.sol";

struct TeleportParams {
    // amount to be sent
    uint256 amount;
    // Relayer fee
    uint256 fee;
    // The token identifier
    bytes32 assetId;
    // Redeem Erc20 on the destination?
    bool redeem;
    // recipient address
    bytes32 to;
    // The Erc20 token to be used to swap for a fee
    address feeToken;
    // recipient state machine
    bytes dest;
    // timeout in seconds
    uint64 timeout;
    // destination contract call data
    bytes data;
    // calculated amountInMax:
    // used if selected fee token is not expected fee token
    uint256 amountInMax;
}

struct Body {
    // amount to be sent
    uint256 amount;
    // The token identifier
    bytes32 assetId;
    // flag to redeem the erc20 asset on the destination
    bool redeem;
    // sender address
    bytes32 from;
    // recipient address
    bytes32 to;
}

struct BodyWithCall {
    // amount to be sent
    uint256 amount;
    // The token identifier
    bytes32 assetId;
    // flag to redeem the erc20 asset on the destination
    bool redeem;
    // sender address
    bytes32 from;
    // recipient address
    bytes32 to;
    // calldata to be sent to the destination contract along aside with the asset
    bytes data;
}

struct TokenGatewayParamsExt {
    // Initial params for TokenGateway
    TokenGatewayParams params;
    // List of supported assets
    Asset[] assets;
}

struct Asset {
    /// ERC20 token contract address for the asset
    address erc20;
    /// ERC6160 token contract address for the asset
    address erc6160;
    /// Asset's identifier
    bytes32 identifier;
    // Associated fees for this asset
    AssetFees fees;
}

struct AssetFees {
    // Fee percentage paid to relayers for this asset
    uint256 relayerFeePercentage;
    // Fee percentage paid to the protocol for this asset
    uint256 protocolFeePercentage;
}

enum OnAcceptActions
// Incoming asset from a chain
{
    IncomingAsset,
    // Governance action to update protocol parameters
    GovernanceAction
}

// Abi-encoded size of Body struct
uint256 constant BODY_BYTES_SIZE = 161;

struct TokenGatewayParams {
    // StateMachine identifier for hyperbridge
    bytes hyperbridge;
    // address of the IsmpHost contract on this chain
    address host;
    // local uniswap router
    address uniswapV2;
    // dispatcher for delegating external calls
    address dispatcher;
}

/// The TokenGateway allows users send either ERC20 or ERC6160 tokens
/// using Hyperbridge as a message-passing layer.
contract TokenGateway is BaseIsmpModule {
    using Bytes for bytes;

    // TokenGateway protocol parameters
    TokenGatewayParams private _params;

    // admin account
    address private _admin;

    // mapping of token identifier to erc6160 contracts
    mapping(bytes32 => address) private _erc6160s;
    // mapping of token identifier to erc20 contracts
    mapping(bytes32 => address) private _erc20s;
    // mapping of token identifier to it's associated fees
    mapping(bytes32 => AssetFees) private _fees;

    // Relayer provided some liquidity
    event LiquidityProvided(address relayer, uint256 amount, bytes32 assetId);

    // todo: map assetId to liquidity fee, so fees are configurable on a per asset basis

    // User has received some assets
    event AssetReceived(bytes source, uint256 nonce, address beneficiary, uint256 amount, bytes32 assetId);
    // User has sent some assets
    event AssetTeleported(address from, bytes32 to, uint256 amount, bool redeem, bytes32 requestCommitment);
    // User assets could not be delivered and has been refunded.
    event AssetRefunded(address beneficiary, uint256 amount, bytes32 assetId, bytes dest, uint256 nonce);

    // restricts call to `IIsmpHost`
    modifier onlyIsmpHost() {
        if (msg.sender != _params.host) {
            revert("TokenGateway: Unauthorized action");
        }
        _;
    }

    // restricts call to `admin`
    modifier onlyAdmin() {
        if (msg.sender != _admin) {
            revert("TokenGateway: Unauthorized action");
        }
        _;
    }

    constructor(address admin) {
        _admin = admin;
    }

    // initialize required parameters
    function init(TokenGatewayParamsExt memory teleportParams) public onlyAdmin {
        _params = teleportParams.params;
        setAssets(teleportParams.assets);

        // admin can only call this once
        _admin = address(0);
    }

    // Read the protocol parameters
    function params() external view returns (TokenGatewayParams memory) {
        return _params;
    }

    function erc20(bytes32 assetId) external view returns (address) {
        return _erc20s[assetId];
    }

    function erc6160(bytes32 assetId) external view returns (address) {
        return _erc6160s[assetId];
    }

    function fees(bytes32 assetId) external view returns (AssetFees memory) {
        return _fees[assetId];
    }

    function teleport(TeleportParams memory teleportParams) public {
        require(teleportParams.to != bytes32(0), "Burn your funds some other way");
        require(teleportParams.amount > 100_000, "Amount too low");
        require(teleportParams.feeToken != address(0), "Fee token not selected");

        address from = msg.sender;
        bytes32 fromBytes32 = addressToBytes32(msg.sender);
        address erc20 = _erc20s[teleportParams.assetId];
        address erc6160 = _erc6160s[teleportParams.assetId];
        address feeToken = IIsmpHost(_params.host).feeToken();

        bytes memory data = teleportParams.data.length > 0
            ? abi.encode(
                BodyWithCall({
                    from: fromBytes32,
                    to: teleportParams.to,
                    amount: teleportParams.amount,
                    assetId: teleportParams.assetId,
                    redeem: teleportParams.redeem,
                    data: teleportParams.data
                })
            )
            : abi.encode(
                Body({
                    from: fromBytes32,
                    to: teleportParams.to,
                    amount: teleportParams.amount,
                    assetId: teleportParams.assetId,
                    redeem: teleportParams.redeem
                })
            );
        data = bytes.concat(hex"00", data); // add enum variant for body

        if (erc20 != address(0) && !teleportParams.redeem) {
            require(IERC20(erc20).transferFrom(from, address(this), teleportParams.amount), "Insufficient user balance");
        } else if (erc6160 != address(0)) {
            IERC6160Ext20(erc6160).burn(from, teleportParams.amount, "");
        } else {
            revert("Unknown Token Identifier");
        }

        uint256 fee = (IIsmpHost(_params.host).perByteFee() * data.length) + teleportParams.fee;
        // only swap if the feeToken is not the token intended for fee
        if (feeToken != teleportParams.feeToken) {
            address[] memory path = new address[](2);
            // from
            path[0] = teleportParams.feeToken;
            // to
            path[1] = feeToken;

            require(
                IERC20(teleportParams.feeToken).transferFrom(from, address(this), teleportParams.amountInMax),
                "insufficient funds for intended fee token"
            );
            require(
                IERC20(teleportParams.feeToken).approve(_params.uniswapV2, teleportParams.amountInMax), "approve failed"
            );
            IUniswapV2Router(_params.uniswapV2).swapTokensForExactTokens(
                fee, teleportParams.amountInMax, path, address(this), block.timestamp
            );
        } else {
            require(IERC20(feeToken).transferFrom(from, address(this), fee), "user has insufficient funds");
        }

        // approve the host with the exact amount
        require(IERC20(feeToken).approve(_params.host, fee), "approve failed");
        DispatchPost memory request = DispatchPost({
            dest: teleportParams.dest,
            to: abi.encodePacked(address(this)),
            body: data,
            timeout: teleportParams.timeout,
            fee: teleportParams.fee,
            payer: msg.sender
        });
        bytes32 commitment = IDispatcher(_params.host).dispatch(request);

<<<<<<< HEAD
        emit Teleport({
            from: fromBytes32,
            to: teleportParams.to,
            amount: teleportParams.amount,
            redeem: teleportParams.redeem,
=======
        emit AssetTeleported({
            from: from,
            to: params.to,
            amount: params.amount,
            redeem: params.redeem,
>>>>>>> 86586d4f
            requestCommitment: commitment
        });
    }

    function onAccept(PostRequest calldata request) external override onlyIsmpHost {
        OnAcceptActions action = OnAcceptActions(uint8(request.body[0]));

        if (action == OnAcceptActions.IncomingAsset) {
            if (request.body.length > BODY_BYTES_SIZE) {
                handleIncomingAssetWithCall(request);
            } else {
                handleIncomingAssetWithoutCall(request);
            }
        } else if (action == OnAcceptActions.GovernanceAction) {
            handleGovernance(request);
        } else {
            revert("Unknown Action");
        }
    }

    function onPostRequestTimeout(PostRequest calldata request) external override onlyIsmpHost {
        // The funds could not be sent, this would allow users to get their funds back.
        // todo: test this with BodyWithCall
        Body memory body = abi.decode(request.body[1:161], (Body));

        address erc20 = _erc20s[body.assetId];
        address erc6160 = _erc6160s[body.assetId];
        address from = bytes32ToAddress(body.from);

        if (erc20 != address(0) && !body.redeem) {
            require(IERC20(erc20).transfer(from, body.amount), "Gateway: Insufficient Balance");
        } else if (erc6160 != address(0)) {
            IERC6160Ext20(erc6160).mint(from, body.amount, "");
        } else {
            revert("Gateway: Inconsistent State");
        }

        emit AssetRefunded({
            beneficiary: fromAddress,
            amount: body.amount,
            assetId: body.assetId,
            dest: request.dest,
            nonce: request.nonce
        });
    }

    function handleIncomingAssetWithoutCall(PostRequest calldata request) private {
        /// TokenGateway only accepts incoming assets from it's instances on other chains.
        require(request.from.equals(abi.encodePacked(address(this))), "Unauthorized request");
        Body memory body = abi.decode(request.body[1:], (Body));
        address to = bytes32ToAddress(body.to);
        handleIncomingAsset(body.assetId, body.redeem, body.amount, to);

        emit AssetReceived({
            source: request.source,
            nonce: request.nonce,
            beneficiary: toAddress,
            amount: body.amount,
            assetId: body.assetId
        });
    }

    function handleIncomingAssetWithCall(PostRequest calldata request) private {
        /// TokenGateway only accepts incoming assets from it's instances on other chains.
        require(request.from.equals(abi.encodePacked(address(this))), "Unauthorized request");
        BodyWithCall memory body = abi.decode(request.body[1:], (BodyWithCall));
        address to = bytes32ToAddress(body.to);
        handleIncomingAsset(body.assetId, body.redeem, body.amount, to);
        // dispatching low level call
        ICallDispatcher(_params.dispatcher).dispatch(to, body.data);

        emit AssetReceived({
            source: request.source,
            nonce: request.nonce,
            beneficiary: toAddress,
            amount: body.amount,
            assetId: body.assetId
        });
    }

    function handleIncomingAsset(bytes32 assetId, bool redeem, uint256 amount, address to) private {
        address erc20 = _erc20s[assetId];
        address erc6160 = _erc6160s[assetId];

        if (erc20 != address(0) && redeem) {
            // a relayer/user is redeeming the native asset
            uint256 transferredAmount = amount - protocolFee(assetId, amount);
            require(IERC20(erc20).transfer(to, transferredAmount), "Gateway: Insufficient Balance");
        } else if (erc20 != address(0) && erc6160 != address(0) && !redeem) {
            // user is swapping, relayers should double as liquidity providers.
            uint256 transferredAmount = amount - relayerLiquidityFee(assetId, amount);
            require(
                // we assume that the relayer is an EOA
                IERC20(erc20).transferFrom(tx.origin, to, transferredAmount),
                "Gateway: Insufficient relayer balance"
            );

            emit LiquidityProvided({relayer: tx.origin, amount: transferredAmount, assetId: assetId});

            // hand the relayer the erc6160, so they can redeem on the source chain
            IERC6160Ext20(erc6160).mint(tx.origin, amount, "");
        } else if (erc6160 != address(0)) {
            IERC6160Ext20(erc6160).mint(to, amount, "");
        } else {
            revert("Gateway: Unknown Token Identifier");
        }
    }

    function handleGovernance(PostRequest calldata request) private {
        // only hyperbridge can do this
<<<<<<< HEAD
        require(request.source.equals(_params.hyperbridge), "Unauthorized request");
        TokenGatewayParamsExt memory teleportParams = abi.decode(request.body[1:], (TokenGatewayParamsExt));
=======
        require(request.source.equals(_hyperbridge), "Unauthorized request");
        GovernanceActions action = GovernanceActions(uint8(request.body[1]));

        if (action == GovernanceActions.NewAssets) {
            setAssets(abi.decode(request.body[2:], (Asset[])));
        } else if (action == GovernanceActions.AdjustLiquidityFee) {
            _relayerFeePercentage = abi.decode(request.body[2:], (uint256));
        } else if (action == GovernanceActions.AdjustProtocolFee) {
            _protocolFeePercentage = abi.decode(request.body[2:], (uint256));
        } else {
            revert("Unknown Action");
        }
    }

    function handleSwap(
        address sender,
        address fromToken,
        address toToken,
        uint256 toTokenAmountOut,
        uint256 amountInMax
    ) private returns (bool) {
        address[] memory path = new address[](2);
        path[0] = fromToken;
        path[1] = toToken;

        require(IERC20(fromToken).transferFrom(sender, address(this), amountInMax), "insufficient intended fee token");
        require(IERC20(fromToken).approve(address(_uniswapV2Router), amountInMax), "approve failed.");

        _uniswapV2Router.swapTokensForExactTokens(toTokenAmountOut, amountInMax, path, sender, block.timestamp + 300);

        return true;
    }

    function calculateBridgeFee(uint256 _relayerFee, bytes memory data) private view returns (uint256) {
        // Multiply the perByteFee by the byte size of the body struct, and sum with relayer fee
        uint256 _fee = (IIsmpHost(_host).perByteFee() * data.length + 1) + _relayerFee;
>>>>>>> 86586d4f

        _params = teleportParams.params;
        setAssets(teleportParams.assets);
    }

    function relayerLiquidityFee(bytes32 assetId, uint256 amount) private view returns (uint256 liquidityFee) {
        liquidityFee = (amount * _fees[assetId].relayerFeePercentage) / 100_000;
    }

    function protocolFee(bytes32 assetId, uint256 amount) private view returns (uint256 redeemFee) {
        redeemFee = (amount * _fees[assetId].protocolFeePercentage) / 100_000;
    }

    function setAssets(Asset[] memory assets) private {
        uint256 length = assets.length;
        for (uint256 i = 0; i < length; i++) {
            Asset memory asset = assets[i];
<<<<<<< HEAD
=======

>>>>>>> 86586d4f
            _erc20s[asset.identifier] = asset.erc20;
            _erc6160s[asset.identifier] = asset.erc6160;
            _fees[asset.identifier] = asset.fees;
        }
    }

    function addressToBytes32(address _address) internal pure returns (bytes32) {
        return bytes32(uint256(uint160(_address)));
    }

    function bytes32ToAddress(bytes32 _bytes) internal pure returns (address) {
        return address(uint160(uint256(_bytes)));
    }
}<|MERGE_RESOLUTION|>--- conflicted
+++ resolved
@@ -137,7 +137,9 @@
     // User has received some assets
     event AssetReceived(bytes source, uint256 nonce, address beneficiary, uint256 amount, bytes32 assetId);
     // User has sent some assets
-    event AssetTeleported(address from, bytes32 to, uint256 amount, bool redeem, bytes32 requestCommitment);
+    event AssetTeleported(
+        address from, bytes32 to, uint256 amount, bytes32 assetId, bool redeem, bytes32 requestCommitment
+    );
     // User assets could not be delivered and has been refunded.
     event AssetRefunded(address beneficiary, uint256 amount, bytes32 assetId, bytes dest, uint256 nonce);
 
@@ -194,8 +196,8 @@
 
         address from = msg.sender;
         bytes32 fromBytes32 = addressToBytes32(msg.sender);
-        address erc20 = _erc20s[teleportParams.assetId];
-        address erc6160 = _erc6160s[teleportParams.assetId];
+        address _erc20 = _erc20s[teleportParams.assetId];
+        address _erc6160 = _erc6160s[teleportParams.assetId];
         address feeToken = IIsmpHost(_params.host).feeToken();
 
         bytes memory data = teleportParams.data.length > 0
@@ -220,10 +222,12 @@
             );
         data = bytes.concat(hex"00", data); // add enum variant for body
 
-        if (erc20 != address(0) && !teleportParams.redeem) {
-            require(IERC20(erc20).transferFrom(from, address(this), teleportParams.amount), "Insufficient user balance");
-        } else if (erc6160 != address(0)) {
-            IERC6160Ext20(erc6160).burn(from, teleportParams.amount, "");
+        if (_erc20 != address(0) && !teleportParams.redeem) {
+            require(
+                IERC20(_erc20).transferFrom(from, address(this), teleportParams.amount), "Insufficient user balance"
+            );
+        } else if (_erc6160 != address(0)) {
+            IERC6160Ext20(_erc6160).burn(from, teleportParams.amount, "");
         } else {
             revert("Unknown Token Identifier");
         }
@@ -263,19 +267,12 @@
         });
         bytes32 commitment = IDispatcher(_params.host).dispatch(request);
 
-<<<<<<< HEAD
-        emit Teleport({
-            from: fromBytes32,
+        emit AssetTeleported({
+            from: from,
             to: teleportParams.to,
+            assetId: teleportParams.assetId,
             amount: teleportParams.amount,
             redeem: teleportParams.redeem,
-=======
-        emit AssetTeleported({
-            from: from,
-            to: params.to,
-            amount: params.amount,
-            redeem: params.redeem,
->>>>>>> 86586d4f
             requestCommitment: commitment
         });
     }
@@ -301,20 +298,20 @@
         // todo: test this with BodyWithCall
         Body memory body = abi.decode(request.body[1:161], (Body));
 
-        address erc20 = _erc20s[body.assetId];
-        address erc6160 = _erc6160s[body.assetId];
+        address _erc20 = _erc20s[body.assetId];
+        address _erc6160 = _erc6160s[body.assetId];
         address from = bytes32ToAddress(body.from);
 
-        if (erc20 != address(0) && !body.redeem) {
-            require(IERC20(erc20).transfer(from, body.amount), "Gateway: Insufficient Balance");
-        } else if (erc6160 != address(0)) {
-            IERC6160Ext20(erc6160).mint(from, body.amount, "");
+        if (_erc20 != address(0) && !body.redeem) {
+            require(IERC20(_erc20).transfer(from, body.amount), "Gateway: Insufficient Balance");
+        } else if (_erc6160 != address(0)) {
+            IERC6160Ext20(_erc6160).mint(from, body.amount, "");
         } else {
             revert("Gateway: Inconsistent State");
         }
 
         emit AssetRefunded({
-            beneficiary: fromAddress,
+            beneficiary: from,
             amount: body.amount,
             assetId: body.assetId,
             dest: request.dest,
@@ -332,7 +329,7 @@
         emit AssetReceived({
             source: request.source,
             nonce: request.nonce,
-            beneficiary: toAddress,
+            beneficiary: to,
             amount: body.amount,
             assetId: body.assetId
         });
@@ -350,35 +347,35 @@
         emit AssetReceived({
             source: request.source,
             nonce: request.nonce,
-            beneficiary: toAddress,
+            beneficiary: to,
             amount: body.amount,
             assetId: body.assetId
         });
     }
 
     function handleIncomingAsset(bytes32 assetId, bool redeem, uint256 amount, address to) private {
-        address erc20 = _erc20s[assetId];
-        address erc6160 = _erc6160s[assetId];
-
-        if (erc20 != address(0) && redeem) {
+        address _erc20 = _erc20s[assetId];
+        address _erc6160 = _erc6160s[assetId];
+
+        if (_erc20 != address(0) && redeem) {
             // a relayer/user is redeeming the native asset
             uint256 transferredAmount = amount - protocolFee(assetId, amount);
-            require(IERC20(erc20).transfer(to, transferredAmount), "Gateway: Insufficient Balance");
-        } else if (erc20 != address(0) && erc6160 != address(0) && !redeem) {
+            require(IERC20(_erc20).transfer(to, transferredAmount), "Gateway: Insufficient Balance");
+        } else if (_erc20 != address(0) && _erc6160 != address(0) && !redeem) {
             // user is swapping, relayers should double as liquidity providers.
             uint256 transferredAmount = amount - relayerLiquidityFee(assetId, amount);
             require(
                 // we assume that the relayer is an EOA
-                IERC20(erc20).transferFrom(tx.origin, to, transferredAmount),
+                IERC20(_erc20).transferFrom(tx.origin, to, transferredAmount),
                 "Gateway: Insufficient relayer balance"
             );
 
             emit LiquidityProvided({relayer: tx.origin, amount: transferredAmount, assetId: assetId});
 
             // hand the relayer the erc6160, so they can redeem on the source chain
-            IERC6160Ext20(erc6160).mint(tx.origin, amount, "");
-        } else if (erc6160 != address(0)) {
-            IERC6160Ext20(erc6160).mint(to, amount, "");
+            IERC6160Ext20(_erc6160).mint(tx.origin, amount, "");
+        } else if (_erc6160 != address(0)) {
+            IERC6160Ext20(_erc6160).mint(to, amount, "");
         } else {
             revert("Gateway: Unknown Token Identifier");
         }
@@ -386,47 +383,8 @@
 
     function handleGovernance(PostRequest calldata request) private {
         // only hyperbridge can do this
-<<<<<<< HEAD
         require(request.source.equals(_params.hyperbridge), "Unauthorized request");
         TokenGatewayParamsExt memory teleportParams = abi.decode(request.body[1:], (TokenGatewayParamsExt));
-=======
-        require(request.source.equals(_hyperbridge), "Unauthorized request");
-        GovernanceActions action = GovernanceActions(uint8(request.body[1]));
-
-        if (action == GovernanceActions.NewAssets) {
-            setAssets(abi.decode(request.body[2:], (Asset[])));
-        } else if (action == GovernanceActions.AdjustLiquidityFee) {
-            _relayerFeePercentage = abi.decode(request.body[2:], (uint256));
-        } else if (action == GovernanceActions.AdjustProtocolFee) {
-            _protocolFeePercentage = abi.decode(request.body[2:], (uint256));
-        } else {
-            revert("Unknown Action");
-        }
-    }
-
-    function handleSwap(
-        address sender,
-        address fromToken,
-        address toToken,
-        uint256 toTokenAmountOut,
-        uint256 amountInMax
-    ) private returns (bool) {
-        address[] memory path = new address[](2);
-        path[0] = fromToken;
-        path[1] = toToken;
-
-        require(IERC20(fromToken).transferFrom(sender, address(this), amountInMax), "insufficient intended fee token");
-        require(IERC20(fromToken).approve(address(_uniswapV2Router), amountInMax), "approve failed.");
-
-        _uniswapV2Router.swapTokensForExactTokens(toTokenAmountOut, amountInMax, path, sender, block.timestamp + 300);
-
-        return true;
-    }
-
-    function calculateBridgeFee(uint256 _relayerFee, bytes memory data) private view returns (uint256) {
-        // Multiply the perByteFee by the byte size of the body struct, and sum with relayer fee
-        uint256 _fee = (IIsmpHost(_host).perByteFee() * data.length + 1) + _relayerFee;
->>>>>>> 86586d4f
 
         _params = teleportParams.params;
         setAssets(teleportParams.assets);
@@ -444,10 +402,6 @@
         uint256 length = assets.length;
         for (uint256 i = 0; i < length; i++) {
             Asset memory asset = assets[i];
-<<<<<<< HEAD
-=======
-
->>>>>>> 86586d4f
             _erc20s[asset.identifier] = asset.erc20;
             _erc6160s[asset.identifier] = asset.erc6160;
             _fees[asset.identifier] = asset.fees;

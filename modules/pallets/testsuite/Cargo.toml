[package]
name = "pallet-ismp-testsuite"
version = "0.1.1"
edition = "2021"
description = "Testsuite for the ismp pallet crates"
authors = ["Polytope Labs <hello@polytope.technology>"]
publish = false

[dependencies]
env_logger = "0.11.3"
codec = { workspace = true, default-features = true }
scale-info = { workspace = true, default-features = true }
alloy-primitives = { workspace = true }
alloy-sol-types = { workspace = true }
anyhow = { workspace = true }
trie-db = { workspace = true }
hash-db = { workspace = true }
merkle-mountain-range = { workspace = true, default-features = true }

subxt = { workspace = true, default-features = true }
sp-core = { workspace = true, default-features = true, features = [
    "full_crypto",
] }
xcm-simulator-example = { workspace = true }

ismp = { workspace = true, default-features = true }
ismp-testsuite = { workspace = true, default-features = true }
pallet-ismp-host-executive = { workspace = true, default-features = true }
ismp-sync-committee = { workspace = true, default-features = true }
ismp-bsc = { workspace = true, default-features = true }
pallet-ismp = { workspace = true, default-features = true, features = [
    "testing",
] }
pallet-hyperbridge = { workspace = true, default-features = true }
ethereum-triedb = { workspace = true, default-features = true }
substrate-state-machine = { workspace = true, default-features = true }
pallet-ismp-relayer = { workspace = true, default-features = true }
pallet-fishermen = { workspace = true, default-features = true }
pallet-call-decompressor = { workspace = true, default-features = true }
pallet-xcm-gateway = { workspace = true, default-features = true }
pallet-token-gateway = { workspace = true, default-features = true }
mmr-primitives = { workspace = true, default-features = true }
pallet-mmr-tree = { workspace = true, default-features = true }
pallet-token-governor = { workspace = true, default-features = true }
pallet-token-gateway-inspector = { workspace = true, default-features = true }
token-gateway-primitives = { workspace = true, default-features = true }
pallet-bridge-airdrop = { workspace = true, default-features = true }
<<<<<<< HEAD
pallet-relayer-incentives = { workspace = true, default-features = true }
pallet-collator-manager = { workspace = true, default-features = true }
=======
pallet-consensus-incentives = { workspace = true, default-features = true }
pallet-messaging-fees = { workspace = true, default-features = true }
hyperbridge-client-machine =  {workspace = true, default-features = true }
>>>>>>> 1a61c6e4
evm-state-machine = { workspace = true, default-features = true }
subxt-utils = { workspace = true, default-features = true }
ismp-grandpa = { workspace = true, default-features = true }
rs_merkle = { version = "1.5.0"}

[dependencies.polkadot-sdk]
workspace = true
default-features = true
features = [
    "frame-support",
    "frame-system",
    "pallet-balances",
    "pallet-timestamp",
    "pallet-sudo",
    "sp-io",
    "sp-std",
    "sp-trie",
    "sp-runtime",
    "pallet-assets",
    "sp-state-machine",
    "xcm-simulator",
    "pallet-xcm",
    "polkadot-parachain-primitives",
    "polkadot-runtime-common",
    "staging-xcm",
    "staging-xcm-builder",
    "staging-xcm-executor",
    "polkadot-runtime-parachains",
    "pallet-message-queue",
    "parachains-common",
    "cumulus-pallet-xcm",
    "staging-parachain-info",
    "cumulus-primitives-core",
    "cumulus-pallet-xcmp-queue",
    "cumulus-pallet-parachain-system",
    "pallet-vesting",
    "pallet-collator-selection",
    "pallet-session",
    "pallet-assets-holder",
    "cumulus-primitives-parachain-inherent"
]

[dev-dependencies]
hex = "0.4.3"
zstd-safe = { version = "7.1.0" }
ruzstd = "0.6.0"
anyhow.workspace = true
tokio = { workspace = true }
dotenv = "0.15.0"
futures = "0.3.28"
pallet-ismp-rpc = { workspace = true }

[features]
runtime-benchmarks = [
    "xcm-simulator-example/runtime-benchmarks",
    "polkadot-sdk/runtime-benchmarks",
]<|MERGE_RESOLUTION|>--- conflicted
+++ resolved
@@ -45,14 +45,10 @@
 pallet-token-gateway-inspector = { workspace = true, default-features = true }
 token-gateway-primitives = { workspace = true, default-features = true }
 pallet-bridge-airdrop = { workspace = true, default-features = true }
-<<<<<<< HEAD
-pallet-relayer-incentives = { workspace = true, default-features = true }
-pallet-collator-manager = { workspace = true, default-features = true }
-=======
 pallet-consensus-incentives = { workspace = true, default-features = true }
 pallet-messaging-fees = { workspace = true, default-features = true }
+pallet-collator-manager = { workspace = true, default-features = true }
 hyperbridge-client-machine =  {workspace = true, default-features = true }
->>>>>>> 1a61c6e4
 evm-state-machine = { workspace = true, default-features = true }
 subxt-utils = { workspace = true, default-features = true }
 ismp-grandpa = { workspace = true, default-features = true }

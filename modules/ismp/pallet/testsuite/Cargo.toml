--- conflicted
+++ resolved
@@ -32,11 +32,8 @@
 substrate-state-machine = { workspace = true, default-features = true }
 pallet-ismp-relayer = { workspace = true, default-features = true }
 pallet-fishermen = { workspace = true, default-features = true }
-<<<<<<< HEAD
 pallet-call-decompressor = { workspace = true, default-features = true }
-=======
 sp-state-machine = "0.35.0"
->>>>>>> 34e39726
 
 [dev-dependencies]
 env_logger = "0.10.0"

--- conflicted
+++ resolved
@@ -247,12 +247,8 @@
 	>;
 }
 
-<<<<<<< HEAD
 impl pallet_consensus_incentives::Config for Runtime {
 	type RuntimeEvent = RuntimeEvent;
-=======
-impl pallet_relayer_incentives::Config for Runtime {
->>>>>>> 88553367
 	type IsmpHost = Ismp;
 	type TreasuryAccount = TreasuryPalletId;
 	type IncentivesOrigin = EitherOfDiverse<

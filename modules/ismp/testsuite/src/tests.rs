use ismp::host::{Ethereum, StateMachine};

use crate::{
<<<<<<< HEAD
    check_challenge_period, check_client_expiry, check_response_source, frozen_check,
    mocks::{Host, MockDispatcher},
    post_request_timeout_check, post_response_timeout_check, sanity_check_for_proxies,
=======
    check_challenge_period, check_client_expiry, check_request_source_and_destination,
    frozen_check, mock_consensus_state_id, mock_proxy_consensus_state_id,
    mocks::{Host, MockDispatcher},
    post_request_timeout_check, post_response_timeout_check,
    prevent_request_timeout_on_proxy_with_known_state_machine,
    prevent_response_timeout_on_proxy_with_known_state_machine, sanity_check_for_proxies,
>>>>>>> 5d51ea06
    write_outgoing_commitments,
};
use std::sync::Arc;

#[test]
fn dispatcher_should_write_receipts_for_outgoing_requests_and_responses() {
    let host = Arc::new(Host::default());
    let dispatcher = MockDispatcher(host.clone());
    write_outgoing_commitments(&*host, &dispatcher).unwrap();
}

#[test]
#[ignore]
fn should_reject_updates_within_challenge_period() {
    let host = Host::default();
    check_challenge_period(&host).unwrap()
}

#[test]
fn should_reject_messages_for_frozen_state_machines() {
    let host = Host::default();
    frozen_check(&host).unwrap()
}

#[test]
fn should_reject_expired_check_clients() {
    let host = Host::default();
    check_client_expiry(&host).unwrap()
}
#[test]
fn should_process_post_request_timeouts_correctly() {
    let host = Arc::new(Host::default());
    let dispatcher = MockDispatcher(host.clone());
    post_request_timeout_check(&*host, &dispatcher).unwrap()
}

#[test]
fn should_process_post_response_timeouts_correctly() {
    let host = Arc::new(Host::default());
    let dispatcher = MockDispatcher(host.clone());
    post_response_timeout_check(&*host, &dispatcher).unwrap()
}

#[test]
<<<<<<< HEAD
fn should_check_response_source() {
    let host = Arc::new(Host::default());
    check_response_source(&*host).unwrap()
}

#[test]
fn should_perform_sanity_check_for_proxies() {
    let host = Arc::new(Host::default());
    let dispatcher = MockDispatcher(host.clone());
    sanity_check_for_proxies(&*host, &dispatcher).unwrap()
=======
fn should_prevent_request_timeout_on_proxy_with_known_state_machine() {
    let host = Arc::new(Host::default());
    let dispatcher = MockDispatcher(host.clone());
    let proxy_state_machine = StateMachine::Kusama(2000);
    let direct_conn_state_machine = StateMachine::Ethereum(Ethereum::ExecutionLayer);
    prevent_request_timeout_on_proxy_with_known_state_machine(
        &*host,
        &dispatcher,
        proxy_state_machine,
        direct_conn_state_machine,
    )
    .unwrap()
}

#[test]
fn should_prevent_response_timeout_on_proxy_with_known_state_machine() {
    let host = Arc::new(Host::default());
    let dispatcher = MockDispatcher(host.clone());
    let proxy_state_machine = StateMachine::Kusama(2000);
    let direct_conn_state_machine = StateMachine::Ethereum(Ethereum::ExecutionLayer);
    prevent_response_timeout_on_proxy_with_known_state_machine(
        &*host,
        &dispatcher,
        proxy_state_machine,
        direct_conn_state_machine,
    )
    .unwrap()
>>>>>>> 5d51ea06
}<|MERGE_RESOLUTION|>--- conflicted
+++ resolved
@@ -1,18 +1,11 @@
 use ismp::host::{Ethereum, StateMachine};
 
 use crate::{
-<<<<<<< HEAD
     check_challenge_period, check_client_expiry, check_response_source, frozen_check,
-    mocks::{Host, MockDispatcher},
-    post_request_timeout_check, post_response_timeout_check, sanity_check_for_proxies,
-=======
-    check_challenge_period, check_client_expiry, check_request_source_and_destination,
-    frozen_check, mock_consensus_state_id, mock_proxy_consensus_state_id,
     mocks::{Host, MockDispatcher},
     post_request_timeout_check, post_response_timeout_check,
     prevent_request_timeout_on_proxy_with_known_state_machine,
     prevent_response_timeout_on_proxy_with_known_state_machine, sanity_check_for_proxies,
->>>>>>> 5d51ea06
     write_outgoing_commitments,
 };
 use std::sync::Arc;
@@ -57,18 +50,6 @@
 }
 
 #[test]
-<<<<<<< HEAD
-fn should_check_response_source() {
-    let host = Arc::new(Host::default());
-    check_response_source(&*host).unwrap()
-}
-
-#[test]
-fn should_perform_sanity_check_for_proxies() {
-    let host = Arc::new(Host::default());
-    let dispatcher = MockDispatcher(host.clone());
-    sanity_check_for_proxies(&*host, &dispatcher).unwrap()
-=======
 fn should_prevent_request_timeout_on_proxy_with_known_state_machine() {
     let host = Arc::new(Host::default());
     let dispatcher = MockDispatcher(host.clone());
@@ -96,5 +77,18 @@
         direct_conn_state_machine,
     )
     .unwrap()
->>>>>>> 5d51ea06
+}
+
+#[test]
+fn should_check_response_source() {
+    let host = Arc::new(Host::default());
+    check_response_source(&*host).unwrap()
+}
+
+#[test]
+fn should_perform_sanity_check_for_proxies() {
+    let host = Arc::new(Host::default());
+    let dispatcher = MockDispatcher(host.clone());
+    let proxy_state_machine = StateMachine::Kusama(2000);
+    sanity_check_for_proxies(&*host, &dispatcher, proxy_state_machine).unwrap()
 }
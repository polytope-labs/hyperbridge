// Copyright (c) 2025 Polytope Labs.
// SPDX-License-Identifier: Apache-2.0

// Licensed under the Apache License, Version 2.0 (the "License");
// you may not use this file except in compliance with the License.
// You may obtain a copy of the License at
//
// 	http://www.apache.org/licenses/LICENSE-2.0
//
// Unless required by applicable law or agreed to in writing, software
// distributed under the License is distributed on an "AS IS" BASIS,
// WITHOUT WARRANTIES OR CONDITIONS OF ANY KIND, either express or implied.
// See the License for the specific language governing permissions and
// limitations under the License.
#![allow(missing_docs, dead_code)]

extern crate alloc;
use polkadot_sdk::{frame_support::traits::WithdrawReasons, sp_runtime::traits::ConvertInto, *};

use alloc::collections::BTreeMap;
use codec::{Decode, DecodeWithMemTracking, Encode, MaxEncodedLen};
use cumulus_pallet_parachain_system::ParachainSetCode;
use frame_support::{
	derive_impl, parameter_types,
	traits::{ConstU32, ConstU64, Get},
	PalletId,
};
use frame_system::{EnsureRoot, EnsureSigned, EventRecord};
use polkadot_sdk::frame_support::traits::VariantCount;
use polkadot_sdk::pallet_session::disabling::UpToLimitDisablingStrategy;
use polkadot_sdk::pallet_session::SessionHandler;
use polkadot_sdk::sp_runtime::app_crypto::AppCrypto;
use polkadot_sdk::sp_runtime::traits::OpaqueKeys;
use scale_info::TypeInfo;
use ismp::{
	consensus::{
		ConsensusClient, ConsensusClientId, StateCommitment, StateMachineClient,
		StateMachineHeight, StateMachineId, VerifiedCommitments,
	},
	error::Error as IsmpError,
	handlers,
	host::{IsmpHost, StateMachine},
	messaging::{CreateConsensusState, Proof, StateCommitmentHeight},
	module::IsmpModule,
	router::{IsmpRouter, PostRequest, RequestResponse, Response, Timeout},
	Error,
};
use ismp_sync_committee::constants::sepolia::Sepolia;
use pallet_ismp::{offchain::Leaf, ModuleId};
use pallet_token_governor::GatewayParams;
use sp_core::{
	offchain::{testing::TestOffchainExt, OffchainDbExt, OffchainWorkerExt},
	H160, H256, U256,
};
use sp_runtime::{
	traits::{IdentityLookup, Keccak256},
	AccountId32, BuildStorage,
};
use sp_consensus_aura::sr25519::AuthorityId as AuraId;

use crate::runtime::sp_runtime::DispatchError;
use hyperbridge_client_machine::HyperbridgeClientMachine;
use pallet_messaging_fees::types::PriceOracle;
use substrate_state_machine::SubstrateStateMachine;

pub const ALICE: AccountId32 = AccountId32::new([1; 32]);
pub const BOB: AccountId32 = AccountId32::new([2; 32]);
pub const CHARLIE: AccountId32 = AccountId32::new([3; 32]);
pub const DAVE: AccountId32 = AccountId32::new([4; 32]);

pub const INITIAL_BALANCE: u128 = 1_000_000_000_000_000_000;

type UncheckedExtrinsic = frame_system::mocking::MockUncheckedExtrinsic<Test>;
type Block = frame_system::mocking::MockBlock<Test>;

frame_support::construct_runtime!(
	pub enum Test {
		System: frame_system,
		ParachainSystem: cumulus_pallet_parachain_system,
		ParachainInfo: staging_parachain_info,
		Timestamp: pallet_timestamp,
		Mmr: pallet_mmr_tree,
		Ismp: pallet_ismp,
		Hyperbridge: pallet_hyperbridge,
		Balances: pallet_balances,
		Relayer: pallet_ismp_relayer,
		Fishermen: pallet_fishermen,
		HostExecutive: pallet_ismp_host_executive,
		CallCompressedExecutor: pallet_call_decompressor,
		XcmpQueue: cumulus_pallet_xcmp_queue,
		MessageQueue: pallet_message_queue,
		PalletXcm: pallet_xcm,
		Assets: pallet_assets,
		AssetsHolder: pallet_assets_holder,
		Gateway: pallet_xcm_gateway,
		TokenGovernor: pallet_token_governor,
		Sudo: pallet_sudo,
		IsmpSyncCommittee: ismp_sync_committee::pallet,
		IsmpBsc: ismp_bsc::pallet,
		TokenGateway: pallet_token_gateway,
		TokenGatewayInspector: pallet_token_gateway_inspector,
		Vesting: pallet_vesting,
		BridgeDrop: pallet_bridge_airdrop,
<<<<<<< HEAD
		RelayerIncentives: pallet_relayer_incentives,
		Session: pallet_session,
       	CollatorSelection: pallet_collator_selection,
       	CollatorManager: pallet_collator_manager,
=======
		RelayerIncentives: pallet_consensus_incentives,
		MessagingRelayerIncentives: pallet_messaging_fees,
		IsmpGrandpa: ismp_grandpa::pallet
>>>>>>> 1a61c6e4
	}
);

/// Verify the the last event emitted
pub fn assert_last_event<T: frame_system::Config>(generic_event: T::RuntimeEvent) {
	assert_eq!(last_event::<T>(), generic_event);
}

/// Verify the the last event emitted
pub fn last_event<T: frame_system::Config>() -> T::RuntimeEvent {
	let events = frame_system::Pallet::<T>::events();
	let EventRecord { event, .. } = &events[events.len() - 1];
	event.clone()
}

pub struct StateMachineProvider;

impl Get<StateMachine> for StateMachineProvider {
	fn get() -> StateMachine {
		StateMachine::Kusama(100)
	}
}

/// Balance of an account.
pub type Balance = u128;
// Unit = the base number of indivisible units for balances
pub const UNIT: Balance = 1_000_000_000_000;
pub const MILLIUNIT: Balance = 1_000_000_000;
pub const MICROUNIT: Balance = 1_000_000;

/// The existential deposit. Set to 1/10 of the Connected Relay Chain.
pub const EXISTENTIAL_DEPOSIT: Balance = MILLIUNIT;

parameter_types! {
	pub const ExistentialDeposit: Balance = EXISTENTIAL_DEPOSIT;
}

impl pallet_balances::Config for Test {
	/// The ubiquitous event type.
	type RuntimeEvent = RuntimeEvent;
	type RuntimeHoldReason = RuntimeHoldReason;
	type RuntimeFreezeReason = RuntimeFreezeReason;
	type WeightInfo = pallet_balances::weights::SubstrateWeight<Test>;
	/// The type for recording an account's balance.
	type Balance = Balance;
	type DustRemoval = ();
	type ExistentialDeposit = ExistentialDeposit;
	type AccountStore = System;
	type ReserveIdentifier = [u8; 8];
	type FreezeIdentifier = ();
	type MaxLocks = ConstU32<50>;
	type MaxReserves = ConstU32<50>;
	type MaxFreezes = ();
	type DoneSlashHandler = ();
}

impl pallet_fishermen::Config for Test {
	type IsmpHost = Ismp;
	type FishermenOrigin = EnsureRoot<AccountId32>;
}

impl pallet_sudo::Config for Test {
	type RuntimeEvent = RuntimeEvent;
	type RuntimeCall = RuntimeCall;
	type WeightInfo = ();
}

#[derive_impl(frame_system::config_preludes::ParaChainDefaultConfig as frame_system::DefaultConfig)]
impl frame_system::Config for Test {
	type BaseCallFilter = frame_support::traits::Everything;
	type RuntimeOrigin = RuntimeOrigin;
	type RuntimeCall = RuntimeCall;
	type Hash = H256;
	type Hashing = Keccak256;
	type AccountId = AccountId32;
	type Lookup = IdentityLookup<Self::AccountId>;
	type RuntimeEvent = RuntimeEvent;
	type BlockHashCount = ConstU64<250>;
	type DbWeight = ();
	type BlockWeights = ();
	type RuntimeTask = ();
	type BlockLength = ();
	type Version = ();
	type Nonce = u64;
	type Block = Block;
	type PalletInfo = PalletInfo;
	type AccountData = pallet_balances::AccountData<Balance>;
	type OnNewAccount = ();
	type OnKilledAccount = ();
	type SystemWeightInfo = ();
	type SS58Prefix = ();
	type OnSetCode = ParachainSetCode<Test>;
	type MaxConsumers = ConstU32<16>;
}

impl pallet_timestamp::Config for Test {
	type Moment = u64;
	type OnTimestampSet = ();
	type MinimumPeriod = ConstU64<1>;
	type WeightInfo = ();
}

parameter_types! {
	pub const Coprocessor: Option<StateMachine> = Some(StateMachine::Polkadot(3367));
}

impl pallet_ismp::Config for Test {
	type AdminOrigin = EnsureRoot<AccountId32>;
	type HostStateMachine = StateMachineProvider;
	type Coprocessor = Coprocessor;
	type TimestampProvider = Timestamp;
	type Router = ModuleRouter;
	type Balance = Balance;
	type Currency = Balances;
	type ConsensusClients = (
		MockConsensusClient,
		ismp_sync_committee::SyncCommitteeConsensusClient<Ismp, Sepolia, Test, ()>,
		ismp_bsc::BscClient<Ismp, Test, ismp_bsc::Testnet>,
		ismp_grandpa::consensus::GrandpaConsensusClient<
			Test,
			HyperbridgeClientMachine<Test, Ismp, MessagingRelayerIncentives>,
		>,
	);
	type OffchainDB = Mmr;
	type FeeHandler =
		(pallet_consensus_incentives::Pallet<Test>, pallet_messaging_fees::Pallet<Test>);
}

impl pallet_hyperbridge::Config for Test {
	type IsmpHost = Ismp;
}

parameter_types! {
	pub const Decimals: u8 = 10;
}

pub struct NativeAssetId;

impl Get<H256> for NativeAssetId {
	fn get() -> H256 {
		sp_io::hashing::keccak_256(b"BRIDGE").into()
	}
}

pub struct AssetAdmin;

impl Get<<Test as frame_system::Config>::AccountId> for AssetAdmin {
	fn get() -> <Test as frame_system::Config>::AccountId {
		TokenGateway::pallet_account()
	}
}

impl pallet_token_gateway::Config for Test {
	type Dispatcher = Ismp;
	type Assets = Assets;
	type NativeCurrency = Balances;
	type NativeAssetId = NativeAssetId;
	type CreateOrigin = EnsureSigned<AccountId32>;
	type Decimals = Decimals;
	type AssetAdmin = AssetAdmin;
	type EvmToSubstrate = ();
	type WeightInfo = ();
}

#[derive(
	Decode,
	DecodeWithMemTracking,
	Encode,
	MaxEncodedLen,
	PartialEq,
	Eq,
	Ord,
	PartialOrd,
	TypeInfo,
	Debug,
	Clone,
	Copy,
	Default
)]
pub enum CurrencyAdapterHoldReason {
	#[default]
	CollatorSelectionBond,
}

impl VariantCount for CurrencyAdapterHoldReason {
	const VARIANT_COUNT: u32 = 1;
}

parameter_types! {
    pub const ReputationPotId: PalletId = PalletId(*b"rep/pot_");
    pub const ReputationAssetId: H256 = H256([0,0,0,0,0,0,0,0,0,0,0,0,0,0,0,0,0,0,0,0,0,0,0,0,0,0,0,0,0,0,0,1]);
}

pub type ReputationCurrency = pallet_collator_manager::currency_adapter::AssetCurrencyAdapter<
	Assets,
	AssetsHolder,
	ReputationAssetId,
	Balance,
	AccountId32,
	ReputationPotId,
	CurrencyAdapterHoldReason,
>;

impl pallet_assets_holder::Config for Test {
	type RuntimeHoldReason = CurrencyAdapterHoldReason;
	type RuntimeEvent = RuntimeEvent;
}

sp_runtime::impl_opaque_keys! {
    pub struct SessionKeys {
        pub aura: AuraId,
    }
}

pub struct TestSessionHandler;
impl SessionHandler<AccountId32> for TestSessionHandler {
	const KEY_TYPE_IDS: &'static [sp_runtime::KeyTypeId] = &[AuraId::ID];

	fn on_genesis_session<T: OpaqueKeys>(_validators: &[(AccountId32, T)]) {}

	fn on_new_session<T: OpaqueKeys>(
		_changed: bool,
		_validators: &[(AccountId32, T)],
		_queued_validators: &[(AccountId32, T)],
	) {
	}

	fn on_disabled(_validator_index: u32) {}

	fn on_before_session_ending() {}
}

impl pallet_session::Config for Test {
	type RuntimeEvent = RuntimeEvent;
	type ValidatorId = AccountId32;
	type ValidatorIdOf = ConvertInto;
	type ShouldEndSession = pallet_session::PeriodicSessions<ConstU64<1>, ConstU64<0>>;
	type NextSessionRotation = pallet_session::PeriodicSessions<ConstU64<1>, ConstU64<0>>;
	type SessionManager = CollatorManager;
	type SessionHandler = TestSessionHandler;
	type Keys = SessionKeys;
	type DisablingStrategy = UpToLimitDisablingStrategy;
	type WeightInfo = ();
}

parameter_types! {
    pub const PotId: PalletId = PalletId(*b"PotStake");
    pub const MaxCandidates: u32 = 100;
    pub const MaxInvulnerables: u32 = 20;
    pub const DesiredCollators: u32 = 2;
}

impl pallet_collator_selection::Config for Test {
	type RuntimeEvent = RuntimeEvent;
	type Currency = ReputationCurrency;
	type UpdateOrigin = EnsureRoot<AccountId32>;
	type PotId = PotId;
	type MaxCandidates = MaxCandidates;
	type MaxInvulnerables = MaxInvulnerables;
	type KickThreshold = ConstU64<1>;
	type ValidatorId = AccountId32;
	type ValidatorIdOf = ConvertInto;
	type ValidatorRegistration = Session;
	type MinEligibleCollators = DesiredCollators;
	type WeightInfo = ();
}

pub struct CollatorSelectionProvider;
impl pallet_collator_manager::CandidateProvider<AccountId32> for CollatorSelectionProvider {
	fn candidates() -> Vec<AccountId32> {
		pallet_collator_selection::CandidateList::<Test>::get()
			.into_iter()
			.map(|info| info.who)
			.collect()
	}
}

impl pallet_collator_manager::Config for Test {
	type ReputationCurrency = ReputationCurrency;
	type CandidateProvider = CollatorSelectionProvider;
	type ReputationAssetId = ReputationAssetId;
	type ReputationAssets = Assets;
	type DesiredCollators = DesiredCollators;
}

impl pallet_token_gateway_inspector::Config for Test {
	type GatewayOrigin = EnsureRoot<AccountId32>;
}

impl ismp_sync_committee::pallet::Config for Test {
	type AdminOrigin = EnsureRoot<AccountId32>;
	type IsmpHost = Ismp;
}

impl ismp_bsc::pallet::Config for Test {
	type AdminOrigin = EnsureRoot<AccountId32>;
	type IsmpHost = Ismp;
}

impl ismp_grandpa::Config for Test {
	type IsmpHost = Ismp;
	type WeightInfo = ();
	type RootOrigin = EnsureRoot<AccountId32>;
}

parameter_types! {
	pub const TreasuryAccount: PalletId = PalletId(*b"treasury");
}
impl pallet_token_governor::Config for Test {
	type Dispatcher = Ismp;
	type TreasuryAccount = TreasuryAccount;
	type GovernorOrigin = EnsureRoot<AccountId32>;
}

impl pallet_mmr_tree::Config for Test {
	const INDEXING_PREFIX: &'static [u8] = b"ISMP";
	type Hashing = Keccak256;
	type Leaf = Leaf;
	type ForkIdentifierProvider = Ismp;
}

impl pallet_ismp_relayer::Config for Test {
	type IsmpHost = Ismp;
	type RelayerOrigin = EnsureRoot<AccountId32>;
}

impl pallet_ismp_host_executive::Config for Test {
	type IsmpHost = Ismp;
	type HostExecutiveOrigin = EnsureRoot<AccountId32>;
}

impl pallet_call_decompressor::Config for Test {
	type MaxCallSize = ConstU32<2>;
}

impl pallet_bridge_airdrop::Config for Test {
	type Currency = Balances;
	type BridgeDropOrigin = EnsureRoot<AccountId32>;
}

impl pallet_consensus_incentives::Config for Test {
	type IsmpHost = Ismp;
	type TreasuryAccount = TreasuryAccount;
	type WeightInfo = ();
	type IncentivesOrigin = EnsureRoot<AccountId32>;
}

impl pallet_messaging_fees::Config for Test {
	type IsmpHost = Ismp;
	type TreasuryAccount = TreasuryAccount;
	type IncentivesOrigin = EnsureRoot<AccountId32>;
	type PriceOracle = MockPriceOracle;
	type TargetMessageSize = ConstU32<1000>;
	type WeightInfo = ();
}

pub struct MockPriceOracle;

impl PriceOracle for MockPriceOracle {
	fn get_bridge_price() -> Result<U256, DispatchError> {
		// return 0.05 with 18 decimals: 0.05 * 10^18
		Ok(U256::from(50_000_000_000_000_000u128))
	}
}

parameter_types! {
	pub const MinVestedTransfer: u64 = 256 * 2;
	pub UnvestedFundsAllowedWithdrawReasons: WithdrawReasons =
		WithdrawReasons::except(WithdrawReasons::TRANSFER | WithdrawReasons::RESERVE);
}

impl pallet_vesting::Config for Test {
	type BlockNumberToBalance = ConvertInto;
	type Currency = Balances;
	type RuntimeEvent = RuntimeEvent;
	const MAX_VESTING_SCHEDULES: u32 = 3;
	type MinVestedTransfer = MinVestedTransfer;
	type WeightInfo = ();
	type UnvestedFundsAllowedWithdrawReasons = UnvestedFundsAllowedWithdrawReasons;
	type BlockNumberProvider = System;
}

#[derive(Default)]
pub struct ErrorModule;

impl IsmpModule for ErrorModule {
	fn on_accept(&self, _request: PostRequest) -> Result<(), anyhow::Error> {
		Err(Error::InsufficientProofHeight.into())
	}

	fn on_response(&self, _response: Response) -> Result<(), anyhow::Error> {
		Err(Error::InsufficientProofHeight.into())
	}

	fn on_timeout(&self, _request: Timeout) -> Result<(), anyhow::Error> {
		Err(Error::InsufficientProofHeight.into())
	}
}

#[derive(Default)]
pub struct ModuleRouter;

pub const ERROR_MODULE_ID: &'static [u8] = &[12, 24, 36, 48];

impl IsmpRouter for ModuleRouter {
	fn module_for_id(&self, id: Vec<u8>) -> Result<Box<dyn IsmpModule>, anyhow::Error> {
		return match id.as_slice() {
			ERROR_MODULE_ID => Ok(Box::new(ErrorModule)),
			_ => Ok(Box::new(MockModule)),
		};
	}
}

/// Mock consensus state id
pub const MOCK_CONSENSUS_STATE_ID: [u8; 4] = *b"mock";

pub const MOCK_CONSENSUS_CLIENT_ID: [u8; 4] = [1u8; 4];

/// module id for the mock benchmarking module
pub const MODULE_ID: ModuleId = ModuleId::Pallet(PalletId(*b"__mock__"));

pub fn set_timestamp<T: pallet_timestamp::Config>(value: u64)
where
	<T as pallet_timestamp::Config>::Moment: From<u64>,
{
	pallet_timestamp::Pallet::<T>::set_timestamp(value.into());
}

/// Mock module
#[derive(Default)]
pub struct MockModule;

impl IsmpModule for MockModule {
	fn on_accept(&self, _request: PostRequest) -> Result<(), anyhow::Error> {
		Ok(())
	}

	fn on_response(&self, _response: Response) -> Result<(), anyhow::Error> {
		Ok(())
	}

	fn on_timeout(&self, _request: Timeout) -> Result<(), anyhow::Error> {
		Ok(())
	}
}

/// A mock consensus client for benchmarking
#[derive(Default)]
pub struct MockConsensusClient;

impl ConsensusClient for MockConsensusClient {
	fn verify_consensus(
		&self,
		_host: &dyn IsmpHost,
		_cs_id: ismp::consensus::ConsensusStateId,
		_trusted_consensus_state: Vec<u8>,
		_proof: Vec<u8>,
	) -> Result<(Vec<u8>, VerifiedCommitments), IsmpError> {
		let verified_commitments: BTreeMap<StateMachineId, Vec<StateCommitmentHeight>> =
			mock_state_commitments();
		Ok((vec![], verified_commitments))
	}

	fn verify_fraud_proof(
		&self,
		_host: &dyn IsmpHost,
		_trusted_consensus_state: Vec<u8>,
		_proof_1: Vec<u8>,
		_proof_2: Vec<u8>,
	) -> Result<(), IsmpError> {
		Ok(())
	}

	fn consensus_client_id(&self) -> ConsensusClientId {
		MOCK_CONSENSUS_CLIENT_ID
	}

	fn state_machine(&self, _id: StateMachine) -> Result<Box<dyn StateMachineClient>, IsmpError> {
		let state_machine: Box<dyn StateMachineClient> = match _id {
			StateMachine::Kusama(2000) | StateMachine::Kusama(2001) =>
				Box::new(SubstrateStateMachine::<Test>::default()),
			_ => Box::new(MockStateMachine),
		};
		Ok(state_machine)
	}
}

/// Mock State Machine
pub struct MockStateMachine;

impl StateMachineClient for MockStateMachine {
	fn verify_membership(
		&self,
		_host: &dyn IsmpHost,
		_item: RequestResponse,
		_root: StateCommitment,
		_proof: &Proof,
	) -> Result<(), IsmpError> {
		Ok(())
	}

	fn receipts_state_trie_key(&self, _request: RequestResponse) -> Vec<Vec<u8>> {
		Default::default()
	}

	fn verify_state_proof(
		&self,
		_host: &dyn IsmpHost,
		_keys: Vec<Vec<u8>>,
		_root: StateCommitment,
		_proof: &Proof,
	) -> Result<BTreeMap<Vec<u8>, Option<Vec<u8>>>, IsmpError> {
		Ok(Default::default())
	}
}

/// Mock client setup
pub fn setup_mock_client<H: IsmpHost, T: pallet_timestamp::Config>(host: &H) -> StateMachineHeight
where
	<T as pallet_timestamp::Config>::Moment: From<u64>,
{
	let number = frame_system::Pallet::<T>::block_number() + 1u32.into();

	frame_system::Pallet::<T>::reset_events();
	frame_system::Pallet::<T>::initialize(&number, &Default::default(), &Default::default());
	frame_system::Pallet::<T>::finalize();
	set_timestamp::<T>(1000_000);
	handlers::create_client(
		host,
		CreateConsensusState {
			consensus_state: vec![],
			consensus_client_id: MOCK_CONSENSUS_CLIENT_ID,
			consensus_state_id: MOCK_CONSENSUS_STATE_ID,
			unbonding_period: 1_000_000,
			challenge_periods: vec![(StateMachine::Evm(1), 0)].into_iter().collect(),
			state_machine_commitments: vec![(
				StateMachineId {
					state_id: StateMachine::Evm(1),
					consensus_state_id: MOCK_CONSENSUS_STATE_ID,
				},
				StateCommitmentHeight {
					commitment: StateCommitment {
						timestamp: 1000,
						overlay_root: None,
						state_root: Default::default(),
					},
					height: 3,
				},
			)],
		},
	)
	.unwrap();
	let height = StateMachineHeight {
		id: StateMachineId {
			state_id: StateMachine::Evm(1),
			consensus_state_id: MOCK_CONSENSUS_STATE_ID,
		},
		height: 3,
	};
	host.store_state_machine_update_time(height, core::time::Duration::from_millis(1000_000))
		.unwrap();

	set_timestamp::<T>(1000_000_000);
	height
}

pub fn new_test_ext() -> sp_io::TestExternalities {
	let _ = env_logger::builder().is_test(true).try_init();

	let mut storage = frame_system::GenesisConfig::<Test>::default().build_storage().unwrap();
	pallet_balances::GenesisConfig::<Test> {
		balances: vec![
			(ALICE, INITIAL_BALANCE),
			(TokenGateway::pallet_account(), INITIAL_BALANCE),
			(BridgeDrop::account_id(), INITIAL_BALANCE * 5000),
		],
		..Default::default()
	}
	.assimilate_storage(&mut storage)
	.unwrap();

	let mut ext = sp_io::TestExternalities::new(storage);
	register_offchain_ext(&mut ext);

	ext.execute_with(|| {
		System::set_block_number(1);
		let protocol_params =
			pallet_token_governor::Params::<Balance> { registration_fee: Default::default() };

		pallet_token_governor::ProtocolParams::<Test>::put(protocol_params);
		pallet_token_gateway::SupportedAssets::<Test>::insert(NativeAssetId::get(), H256::zero());
		pallet_token_gateway::NativeAssets::<Test>::insert(NativeAssetId::get(), true);
		pallet_token_gateway::LocalAssets::<Test>::insert(H256::zero(), NativeAssetId::get());
		pallet_token_gateway::Precisions::<Test>::insert(
			NativeAssetId::get(),
			StateMachine::Evm(1),
			18,
		);
		pallet_token_gateway::TokenGatewayAddresses::<Test>::insert(
			StateMachine::Evm(1),
			H160::zero().0.to_vec(),
		);
		pallet_token_governor::StandaloneChainAssets::<Test>::insert(
			StateMachine::Kusama(100),
			H256::zero(),
			true,
		);

		let params = GatewayParams {
			address: H160::zero(),
			host: H160::zero(),
			call_dispatcher: H160::random(),
		};
		pallet_token_governor::TokenGatewayParams::<Test>::insert(StateMachine::Evm(1), params);
	});
	ext
}

pub fn register_offchain_ext(ext: &mut sp_io::TestExternalities) {
	let (offchain, _offchain_state) = TestOffchainExt::with_offchain_db(ext.offchain_db());
	ext.register_extension(OffchainDbExt::new(offchain.clone()));
	ext.register_extension(OffchainWorkerExt::new(offchain));
}

fn mock_state_commitments() -> BTreeMap<StateMachineId, Vec<StateCommitmentHeight>> {
	let mut map = BTreeMap::new();

	let state_commitment = StateCommitment {
		timestamp: 1_600_000_000,
		overlay_root: Some(H256::repeat_byte(1)),
		state_root: H256::repeat_byte(2),
	};

	let height_entry = StateCommitmentHeight { commitment: state_commitment, height: 42 };

	map.insert(
		StateMachineId {
			state_id: StateMachine::Polkadot(1000),
			consensus_state_id: MOCK_CONSENSUS_STATE_ID,
		},
		vec![height_entry.clone()],
	);

	map
}<|MERGE_RESOLUTION|>--- conflicted
+++ resolved
@@ -101,16 +101,11 @@
 		TokenGatewayInspector: pallet_token_gateway_inspector,
 		Vesting: pallet_vesting,
 		BridgeDrop: pallet_bridge_airdrop,
-<<<<<<< HEAD
-		RelayerIncentives: pallet_relayer_incentives,
-		Session: pallet_session,
-       	CollatorSelection: pallet_collator_selection,
-       	CollatorManager: pallet_collator_manager,
-=======
 		RelayerIncentives: pallet_consensus_incentives,
 		MessagingRelayerIncentives: pallet_messaging_fees,
-		IsmpGrandpa: ismp_grandpa::pallet
->>>>>>> 1a61c6e4
+		IsmpGrandpa: ismp_grandpa::pallet,
+        CollatorSelection: pallet_collator_selection,
+       	CollatorManager: pallet_collator_manager,
 	}
 );
 

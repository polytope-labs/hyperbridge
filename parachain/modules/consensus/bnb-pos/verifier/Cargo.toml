[package]
name = "bnb-pos-verifier"
version = "0.1.0"
edition = "2021"
authors = ["Polytope Labs"]

[dependencies]
log = { version = "0.4.17", default-features = false }
anyhow = { version = "1.0.75", default-features = false }
sp-core = {version = "27.0.0", default-features = false }
alloy-rlp = { version = "0.3.2", default-features = false }
alloy-primitives = { version = "0.5.3", default-features = false, features = ["rlp"] }
alloy-rlp-derive = "0.3.2"
codec = { package = "parity-scale-codec", version = "3.1.3", default-features = false }
ethabi = { version = "18.0.0", features = ["rlp", "parity-codec"], default-features = false }
ismp = { path = "../../../ismp/core", default-features = false }
<<<<<<< HEAD
bitset = {version = "0.1.2", default-features = false}
bitvec = "1.0.1"
=======
bitvec = {version = "1.0.1", default-features = false}
>>>>>>> 4ba63ded
sync-committee-verifier = { path = "../../../consensus/sync-committee/verifier", default-features = false }
sync-committee-primitives  = { path = "../../../consensus/sync-committee/primitives", default-features = false }
ark-bls12-381 = { version = "0.4.0", default-features = false, features = ["curve"] }
bls = { package = "bls_on_arkworks", version = "0.2.2", default-features = false }
sha2 = "0.9"
hex = "0.4.3"


[features]
default = ["std"]
std = [
    "log/std",
    "anyhow/std",
    "sp-core/std",
    "codec/std",
    "ismp/std",
    "alloy-primitives/std",
    "alloy-rlp/std",
    "ethabi/std",
    "ark-bls12-381/std",
    "bls/std",
    "sync-committee-verifier/std",
    "sync-committee-primitives/std",
    "bitvec/std"
]<|MERGE_RESOLUTION|>--- conflicted
+++ resolved
@@ -14,12 +14,7 @@
 codec = { package = "parity-scale-codec", version = "3.1.3", default-features = false }
 ethabi = { version = "18.0.0", features = ["rlp", "parity-codec"], default-features = false }
 ismp = { path = "../../../ismp/core", default-features = false }
-<<<<<<< HEAD
-bitset = {version = "0.1.2", default-features = false}
-bitvec = "1.0.1"
-=======
 bitvec = {version = "1.0.1", default-features = false}
->>>>>>> 4ba63ded
 sync-committee-verifier = { path = "../../../consensus/sync-committee/verifier", default-features = false }
 sync-committee-primitives  = { path = "../../../consensus/sync-committee/primitives", default-features = false }
 ark-bls12-381 = { version = "0.4.0", default-features = false, features = ["curve"] }

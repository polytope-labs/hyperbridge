--- conflicted
+++ resolved
@@ -17,7 +17,6 @@
 use codec::{Decode, Encode};
 use std::sync::Arc;
 
-<<<<<<< HEAD
 use crate::prover::Prover;
 use futures::{stream::TryStreamExt, StreamExt};
 use ismp::{
@@ -25,10 +24,6 @@
 	events::StateMachineUpdated,
 	messaging::{ConsensusMessage, CreateConsensusState, Message},
 };
-=======
-use anyhow::Error;
-use ismp::{events::StateMachineUpdated, messaging::CreateConsensusState};
->>>>>>> c510dd59
 use redis_async::client::{ConnectionBuilder, PubsubConnection};
 use rsmq_async::{RedisBytes, Rsmq, RsmqConnection, RsmqMessage, RsmqOptions};
 use tesseract_primitives::{ByzantineHandler, IsmpHost, IsmpProvider};
@@ -76,7 +71,6 @@
 	prover: Prover<R, P>,
 }
 
-<<<<<<< HEAD
 impl<R, P> BeefyHost<R, P>
 where
 	R: subxt::Config,
@@ -84,11 +78,6 @@
 {
 	/// Construct an implementation of the [`BeefyHost`]
 	pub async fn new(config: BeefyHostConfig, prover: Prover<R, P>) -> Result<Self, anyhow::Error> {
-=======
-impl BeefyHost {
-	/// Construct an implementation of the [`BeefyHost`]
-	pub async fn new(config: BeefyHostConfig) -> Result<Self, anyhow::Error> {
->>>>>>> c510dd59
 		let mut builder = ConnectionBuilder::new(&config.redis.url, config.redis.port)?;
 		if let Some(ref username) = config.redis.username {
 			builder.username(username.as_str());
@@ -331,7 +320,6 @@
 	}
 }
 
-<<<<<<< HEAD
 #[async_trait::async_trait]
 impl<R, P> ByzantineHandler for BeefyHost<R, P>
 where
@@ -340,18 +328,9 @@
 {
 	async fn check_for_byzantine_attack(
 		&self,
-
 		_counterparty: Arc<dyn IsmpProvider>,
 		_challenge_event: StateMachineUpdated,
 	) -> Result<(), anyhow::Error> {
-=======
-impl ByzantineHandler for BeefyHost {
-	async fn check_for_byzantine_attack(
-		&self,
-		counterparty: Arc<dyn IsmpProvider>,
-		challenge_event: StateMachineUpdated,
-	) -> Result<(), Error> {
->>>>>>> c510dd59
 		todo!()
 	}
 }
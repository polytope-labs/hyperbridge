#![cfg_attr(not(feature = "std"), no_std)]
#[warn(unused_imports)]
#[warn(unused_variables)]
use anyhow::anyhow;
use bitvec::vec::BitVec;
use ismp::util::Keccak256;
use primitives::{parse_extra, BnbClientUpdate, CodecHeader, Header};
use sp_core::{H160, H256};
use sync_committee_verifier::crypto::{pubkey_to_projective, verify_aggregate_signature};
pub mod primitives;
use bls::{point_to_pubkey, types::G1ProjectivePoint};
use sync_committee_primitives::constants::BlsPublicKey;

pub const DST_ETHEREUM: &str = "BLS_SIG_BLS12381G2_XMD:SHA-256_SSWU_RO_POP_";


extern crate alloc;

#[derive(Debug, Clone)]
pub struct VerificationResult {
    pub hash: H256,
    pub finalized_header: CodecHeader,
    pub next_validators: Option<NextValidators>,
}

<<<<<<< HEAD
pub struct ValidatorData {
    pub address: H160,
    pub bls_public_key: [u8; 48],
}

impl From<CodecValidatorInfo> for ValidatorData {
    fn from(codec_info: CodecValidatorInfo) -> Self {
        ValidatorData {
            address: codec_info.address.into(),
            bls_public_key: codec_info.bls_public_key,
        }
    }
=======

#[derive(Debug, Clone)]
pub struct NextValidators {
    pub validators: Vec<BlsPublicKey>,
    pub aggregate_public_key: BlsPublicKey,
    pub rotation_block: u64,
>>>>>>> 4ba63ded
}

pub fn verify_bnb_header<H: Keccak256>(
    aggregate_public_key: BlsPublicKey,
    current_validators: &Vec<BlsPublicKey>,
    update: BnbClientUpdate,
) -> Result<VerificationResult, anyhow::Error> {
    let extra_data = parse_extra::<H>(&update.attested_header.extra_data)
        .map_err(|_| anyhow!("could not parse extra data from header"))?;

    let validators_bit_set = BitVec::<_>::from_element(extra_data.vote_address_set);
    dbg!(validators_bit_set.as_bitslice());

    if validators_bit_set.count_ones() < (2 * current_validators.len() / 3) {
        Err(anyhow!("Not enough participants"))?
    }
    let non_participants: Vec<BlsPublicKey> = current_validators
        .iter()
        .zip(validators_bit_set.iter())
        .filter_map(|(validator, bit)| if !(*bit) { Some(validator.clone()) } else { None })
        .collect();

    let msg = H::keccak256(alloy_rlp::encode(extra_data.vote_data.clone()).as_slice());

    let signature = extra_data.agg_signature;

    verify_aggregate_signature(
        &aggregate_public_key,
        &non_participants,
        msg.0.to_vec(),
        signature.to_vec().as_ref(),
    )
    .map_err(|_| anyhow!("Could not verify aggregate signature"))?;

    let source_header_hash = Header::from(&update.source_header).hash::<H>()?;
    let target_header_hash = Header::from(&update.target_header).hash::<H>()?;

<<<<<<< HEAD
    let mut next_validator_addresses: Option<Vec<H160>> = None;

    if !parse_extra_data.validators.is_empty() {
        let validators = parse_extra_data.validators.iter().map(|data| H160::from_slice(&data.address)).collect();
        next_validator_addresses = Some(validators);
    }
=======
    if source_header_hash.0 != extra_data.vote_data.source_hash.0 ||
        target_header_hash.0 != target_header_hash.0
    {
        Err(anyhow!("Target and Source headers do not match vote data"))?
    }

    let next_validator_addresses: Option<NextValidators> = {
        let validators = extra_data
            .validators
            .into_iter()
            .map(|val| val.bls_public_key.as_slice().try_into().expect("Infallible"))
            .collect::<Vec<BlsPublicKey>>();
        let aggregate_public_key = aggregate_public_keys(&validators).as_slice().try_into()?;
        if !validators.is_empty() {
            Some(NextValidators {
                validators,
                aggregate_public_key,
                rotation_block: update.attested_header.number.low_u64() +
                    current_validators.len() as u64 / 2,
            })
        } else {
            None
        }
    };
>>>>>>> 4ba63ded

    Ok(VerificationResult {
        hash: source_header_hash,
        finalized_header: update.source_header,
        next_validators: next_validator_addresses,
    })
}

fn aggregate_public_keys(keys: &[BlsPublicKey]) -> Vec<u8> {
    let aggregate = keys
        .into_iter()
        .filter_map(|key| pubkey_to_projective(key).ok())
        .fold(G1ProjectivePoint::default(), |acc, next| acc + next);

    point_to_pubkey(aggregate.into())
}<|MERGE_RESOLUTION|>--- conflicted
+++ resolved
@@ -11,9 +11,6 @@
 use bls::{point_to_pubkey, types::G1ProjectivePoint};
 use sync_committee_primitives::constants::BlsPublicKey;
 
-pub const DST_ETHEREUM: &str = "BLS_SIG_BLS12381G2_XMD:SHA-256_SSWU_RO_POP_";
-
-
 extern crate alloc;
 
 #[derive(Debug, Clone)]
@@ -23,27 +20,12 @@
     pub next_validators: Option<NextValidators>,
 }
 
-<<<<<<< HEAD
-pub struct ValidatorData {
-    pub address: H160,
-    pub bls_public_key: [u8; 48],
-}
-
-impl From<CodecValidatorInfo> for ValidatorData {
-    fn from(codec_info: CodecValidatorInfo) -> Self {
-        ValidatorData {
-            address: codec_info.address.into(),
-            bls_public_key: codec_info.bls_public_key,
-        }
-    }
-=======
 
 #[derive(Debug, Clone)]
 pub struct NextValidators {
     pub validators: Vec<BlsPublicKey>,
     pub aggregate_public_key: BlsPublicKey,
     pub rotation_block: u64,
->>>>>>> 4ba63ded
 }
 
 pub fn verify_bnb_header<H: Keccak256>(
@@ -81,14 +63,6 @@
     let source_header_hash = Header::from(&update.source_header).hash::<H>()?;
     let target_header_hash = Header::from(&update.target_header).hash::<H>()?;
 
-<<<<<<< HEAD
-    let mut next_validator_addresses: Option<Vec<H160>> = None;
-
-    if !parse_extra_data.validators.is_empty() {
-        let validators = parse_extra_data.validators.iter().map(|data| H160::from_slice(&data.address)).collect();
-        next_validator_addresses = Some(validators);
-    }
-=======
     if source_header_hash.0 != extra_data.vote_data.source_hash.0 ||
         target_header_hash.0 != target_header_hash.0
     {
@@ -113,7 +87,6 @@
             None
         }
     };
->>>>>>> 4ba63ded
 
     Ok(VerificationResult {
         hash: source_header_hash,

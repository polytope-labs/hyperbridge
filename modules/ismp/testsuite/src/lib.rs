// Copyright (C) Polytope Labs Ltd.
// SPDX-License-Identifier: Apache-2.0

// Licensed under the Apache License, Version 2.0 (the "License");
// you may not use this file except in compliance with the License.
// You may obtain a copy of the License at
//
// 	http://www.apache.org/licenses/LICENSE-2.0
//
// Unless required by applicable law or agreed to in writing, software
// distributed under the License is distributed on an "AS IS" BASIS,
// WITHOUT WARRANTIES OR CONDITIONS OF ANY KIND, either express or implied.
// See the License for the specific language governing permissions and
// limitations under the License.

//! ISMP Testsuite

pub mod mocks;
#[cfg(test)]
mod tests;

use crate::mocks::{MOCK_CONSENSUS_CLIENT_ID, MOCK_PROXY_CONSENSUS_CLIENT_ID};
use ismp::{
    consensus::{
        ConsensusStateId, IntermediateState, StateCommitment, StateMachineHeight, StateMachineId,
    },
    handlers::{handle_incoming_message, MessageResult},
    host::{Ethereum, IsmpHost, StateMachine},
    messaging::{
        ConsensusMessage, Message, Proof, RequestMessage, ResponseMessage, TimeoutMessage,
    },
    router::{
        DispatchPost, DispatchRequest, IsmpDispatcher, Post, PostResponse, Request,
        RequestResponse, Response,
    },
    util::{hash_post_response, hash_request, hash_response},
};

fn mock_consensus_state_id() -> ConsensusStateId {
    *b"mock"
}

fn mock_proxy_consensus_state_id() -> ConsensusStateId {
<<<<<<< HEAD
    *b"prxy"
=======
    *b"prox"
>>>>>>> 5d51ea06
}

fn setup_mock_client<H: IsmpHost>(host: &H) -> IntermediateState {
    let intermediate_state = IntermediateState {
        height: StateMachineHeight {
            id: StateMachineId {
                state_id: StateMachine::Ethereum(Ethereum::ExecutionLayer),
                consensus_state_id: mock_consensus_state_id(),
            },
            height: 1,
        },
        commitment: StateCommitment {
            timestamp: 1000,
            overlay_root: None,
            state_root: Default::default(),
        },
    };

    host.store_consensus_state(mock_consensus_state_id(), vec![]).unwrap();
    host.store_consensus_state_id(mock_consensus_state_id(), MOCK_CONSENSUS_CLIENT_ID)
        .unwrap();
    host.store_state_machine_commitment(intermediate_state.height, intermediate_state.commitment)
        .unwrap();

    intermediate_state
}

<<<<<<< HEAD
fn setup_mock_proxy_client<H: IsmpHost>(host: &H) -> IntermediateState {
    let proxy_state_commitment = IntermediateState {
        height: StateMachineHeight {
            id: StateMachineId {
                state_id: StateMachine::Kusama(2000),
=======
fn setup_mock_proxy_client<H: IsmpHost>(
    host: &H,
    proxy_state_machine: StateMachine,
) -> IntermediateState {
    let proxy = IntermediateState {
        height: StateMachineHeight {
            id: StateMachineId {
                state_id: proxy_state_machine,
>>>>>>> 5d51ea06
                consensus_state_id: mock_proxy_consensus_state_id(),
            },
            height: 1,
        },
        commitment: StateCommitment {
            timestamp: 1000,
            overlay_root: None,
            state_root: Default::default(),
        },
    };

    host.store_consensus_state(mock_proxy_consensus_state_id(), vec![]).unwrap();
    host.store_consensus_state_id(mock_proxy_consensus_state_id(), MOCK_PROXY_CONSENSUS_CLIENT_ID)
        .unwrap();
<<<<<<< HEAD

    proxy_state_commitment
}
=======
    host.store_state_machine_commitment(proxy.height, proxy.commitment).unwrap();
    proxy
}

>>>>>>> 5d51ea06
/*
    Consensus Client and State Machine checks
*/

/// Ensure challenge period rules are followed in all handlers
pub fn check_challenge_period<H: IsmpHost>(host: &H) -> Result<(), &'static str> {
    let consensus_message = Message::Consensus(ConsensusMessage {
        consensus_proof: vec![],
        consensus_state_id: mock_consensus_state_id(),
    });
    let intermediate_state = setup_mock_client(host);
    // Set the previous update time
    let challenge_period = host.challenge_period(mock_consensus_state_id()).unwrap();
    let previous_update_time = host.timestamp() - (challenge_period / 2);
    host.store_consensus_update_time(mock_consensus_state_id(), previous_update_time)
        .unwrap();
    host.store_state_machine_update_time(intermediate_state.height, previous_update_time)
        .unwrap();
    let res = handle_incoming_message::<H>(host, consensus_message);
    assert!(matches!(res, Err(ismp::error::Error::ChallengePeriodNotElapsed { .. })));

    let post = Post {
        source: host.host_state_machine(),
        dest: StateMachine::Kusama(2000),
        nonce: 0,
        from: vec![0u8; 32],
        to: vec![0u8; 32],
        timeout_timestamp: 0,
        data: vec![0u8; 64],
        gas_limit: 0,
    };
    let request = Request::Post(post.clone());
    // Request message handling check
    let request_message = Message::Request(RequestMessage {
        requests: vec![post.clone()],
        proof: Proof { height: intermediate_state.height, proof: vec![] },
        signer: vec![],
    });

    let res = handle_incoming_message(host, request_message);

    assert!(matches!(res, Err(ismp::error::Error::ChallengePeriodNotElapsed { .. })));

    // Response message handling check
    let response_message = Message::Response(ResponseMessage {
        datagram: RequestResponse::Response(vec![Response::Post(PostResponse {
            post,
            response: vec![],
            timeout_timestamp: 0,
            gas_limit: 0,
        })]),
        proof: Proof { height: intermediate_state.height, proof: vec![] },
        signer: vec![],
    });

    let res = handle_incoming_message(host, response_message);
    assert!(matches!(res, Err(ismp::error::Error::ChallengePeriodNotElapsed { .. })));

    // Timeout message handling check
    let timeout_message = Message::Timeout(TimeoutMessage::Post {
        requests: vec![request],
        timeout_proof: Proof { height: intermediate_state.height, proof: vec![] },
    });

    let res = handle_incoming_message(host, timeout_message);
    assert!(matches!(res, Err(ismp::error::Error::ChallengePeriodNotElapsed { .. })));
    Ok(())
}

/// Ensure expired client rules are followed in consensus update
pub fn check_client_expiry<H: IsmpHost>(host: &H) -> Result<(), &'static str> {
    let consensus_message = Message::Consensus(ConsensusMessage {
        consensus_proof: vec![],
        consensus_state_id: mock_consensus_state_id(),
    });
    setup_mock_client(host);
    // Set the previous update time
    let unbonding_period = host.unbonding_period(mock_consensus_state_id()).unwrap();
    let previous_update_time = host.timestamp() - unbonding_period;
    host.store_consensus_update_time(mock_consensus_state_id(), previous_update_time)
        .unwrap();

    let res = handle_incoming_message::<H>(host, consensus_message);
    assert!(matches!(res, Err(ismp::error::Error::UnbondingPeriodElapsed { .. })));

    Ok(())
}

/// Frozen state machine checks in message handlers
pub fn frozen_check<H: IsmpHost>(host: &H) -> Result<(), &'static str> {
    let intermediate_state = setup_mock_client(host);
    // Set the previous update time
    let challenge_period = host.challenge_period(mock_consensus_state_id()).unwrap();
    let previous_update_time = host.timestamp() - (challenge_period * 2);
    host.store_consensus_update_time(mock_consensus_state_id(), previous_update_time)
        .unwrap();
    host.store_state_machine_update_time(intermediate_state.height, previous_update_time)
        .unwrap();
    host.freeze_state_machine(intermediate_state.height.id).unwrap();

    let post = Post {
        source: host.host_state_machine(),
        dest: StateMachine::Kusama(2000),
        nonce: 0,
        from: vec![0u8; 32],
        to: vec![0u8; 32],
        timeout_timestamp: 0,
        data: vec![0u8; 64],
        gas_limit: 0,
    };
    let request = Request::Post(post.clone());
    // Request message handling check
    let request_message = Message::Request(RequestMessage {
        requests: vec![post.clone()],
        proof: Proof { height: intermediate_state.height, proof: vec![] },
        signer: vec![],
    });

    let res = handle_incoming_message(host, request_message);

    assert!(matches!(res, Err(ismp::error::Error::FrozenStateMachine { .. })));

    // Response message handling check
    let response_message = Message::Response(ResponseMessage {
        datagram: RequestResponse::Response(vec![Response::Post(PostResponse {
            post,
            response: vec![],
            timeout_timestamp: 0,
            gas_limit: 0,
        })]),
        proof: Proof { height: intermediate_state.height, proof: vec![] },
        signer: vec![],
    });

    let res = handle_incoming_message(host, response_message);
    assert!(matches!(res, Err(ismp::error::Error::FrozenStateMachine { .. })));

    // Timeout mesaage handling check
    let timeout_message = Message::Timeout(TimeoutMessage::Post {
        requests: vec![request],
        timeout_proof: Proof { height: intermediate_state.height, proof: vec![] },
    });

    let res = handle_incoming_message(host, timeout_message);
    assert!(matches!(res, Err(ismp::error::Error::FrozenStateMachine { .. })));

    Ok(())
}

/// Ensure post request timeouts are handled properly
pub fn post_request_timeout_check<H, D>(host: &H, dispatcher: &D) -> Result<(), &'static str>
where
    H: IsmpHost,
    D: IsmpDispatcher,
    D::Account: From<[u8; 32]>,
    D::Balance: From<u32>,
{
    let intermediate_state = setup_mock_client(host);
    let challenge_period = host.challenge_period(mock_consensus_state_id()).unwrap();
    let previous_update_time = host.timestamp().saturating_sub(challenge_period * 2);
    host.store_consensus_update_time(mock_consensus_state_id(), previous_update_time)
        .unwrap();
    host.store_state_machine_update_time(intermediate_state.height, previous_update_time)
        .unwrap();
    let dispatch_post = DispatchPost {
        dest: intermediate_state.height.id.state_id,
        from: vec![0u8; 32],
        to: vec![0u8; 32],
        timeout_timestamp: intermediate_state.commitment.timestamp,
        data: vec![0u8; 64],
        gas_limit: 0,
    };
    let post = Post {
        source: host.host_state_machine(),
        dest: StateMachine::Kusama(2000),
        nonce: 0,
        from: vec![0u8; 32],
        to: vec![0u8; 32],
        timeout_timestamp: intermediate_state.commitment.timestamp,
        data: vec![0u8; 64],
        gas_limit: 0,
    };
    let request = Request::Post(post);
    let dispatch_request = DispatchRequest::Post(dispatch_post);
    dispatcher
        .dispatch_request(dispatch_request, [0; 32].into(), 0u32.into())
        .unwrap();

    // Timeout message handling check
    let timeout_message = Message::Timeout(TimeoutMessage::Post {
        requests: vec![request.clone()],
        timeout_proof: Proof { height: intermediate_state.height, proof: vec![] },
    });

    handle_incoming_message(host, timeout_message).unwrap();

    // Assert that request commitment was deleted
    let commitment = hash_request::<H>(&request);
    let res = host.request_commitment(commitment);
    assert!(matches!(res, Err(..)));
    Ok(())
}

/// Ensure post request timeouts are handled properly
pub fn post_response_timeout_check<H, D>(host: &H, dispatcher: &D) -> Result<(), &'static str>
where
    H: IsmpHost,
    D: IsmpDispatcher,
    D::Account: From<[u8; 32]>,
    D::Balance: From<u32>,
{
    let intermediate_state = setup_mock_client(host);
    let challenge_period = host.challenge_period(mock_consensus_state_id()).unwrap();
    let previous_update_time = host.timestamp() - (challenge_period * 2);
    host.store_consensus_update_time(mock_consensus_state_id(), previous_update_time)
        .unwrap();
    host.store_state_machine_update_time(intermediate_state.height, previous_update_time)
        .unwrap();

    let request = Post {
        source: intermediate_state.height.id.state_id,
        dest: host.host_state_machine(),
        nonce: 0,
        from: vec![0u8; 32],
        to: vec![0u8; 32],
        timeout_timestamp: 0,
        data: vec![0u8; 64],
        gas_limit: 0,
    };

    let request_message = Message::Request(RequestMessage {
        requests: vec![request.clone()],
        proof: Proof { height: intermediate_state.height, proof: vec![] },
        signer: vec![],
    });

    handle_incoming_message(host, request_message).unwrap();
    // Assert that request was acknowledged
    assert!(matches!(host.request_receipt(&Request::Post(request.clone())), Some(_)));

    let response =
        PostResponse { post: request, response: vec![], timeout_timestamp: 100, gas_limit: 0 };
    dispatcher
        .dispatch_response(response.clone(), [0; 32].into(), 0u32.into())
        .unwrap();

    let timeout_message = Message::Timeout(TimeoutMessage::PostResponse {
        responses: vec![response.clone()],
        timeout_proof: Proof { height: intermediate_state.height, proof: vec![] },
    });

    handle_incoming_message(host, timeout_message).unwrap();

    // Assert that response commitment was deleted
    let commitment = hash_post_response::<H>(&response);
    let res = host.response_commitment(commitment);
    assert!(matches!(res, Err(..)));
    Ok(())
}

/*
    Check correctness of router implementation
*/

/// Check that dispatcher stores commitments for outgoing requests and responses and rejects
/// duplicate responses
pub fn write_outgoing_commitments<H, D>(host: &H, dispatcher: &D) -> Result<(), &'static str>
where
    H: IsmpHost,
    D: IsmpDispatcher,
    D::Account: From<[u8; 32]>,
    D::Balance: From<u32>,
{
    let post = DispatchPost {
        dest: StateMachine::Kusama(2000),
        from: vec![0u8; 32],
        to: vec![0u8; 32],
        timeout_timestamp: 0,
        data: vec![0u8; 64],
        gas_limit: 0,
    };
    let dispatch_request = DispatchRequest::Post(post);
    // Dispatch the request the first time
    dispatcher
        .dispatch_request(dispatch_request, [0; 32].into(), 0u32.into())
        .map_err(|_| "Dispatcher failed to dispatch request")?;
    // Fetch commitment from storage
    let post = Post {
        source: host.host_state_machine(),
        dest: StateMachine::Kusama(2000),
        nonce: 0,
        from: vec![0u8; 32],
        to: vec![0u8; 32],
        timeout_timestamp: 0,
        data: vec![0u8; 64],
        gas_limit: 0,
    };
    let request = Request::Post(post);
    let commitment = hash_request::<H>(&request);
    host.request_commitment(commitment)
        .map_err(|_| "Expected Request commitment to be found in storage")?;
    let post = Post {
        source: StateMachine::Kusama(2000),
        dest: host.host_state_machine(),
        nonce: 0,
        from: vec![0u8; 32],
        to: vec![0u8; 32],
        timeout_timestamp: 0,
        data: vec![0u8; 64],
        gas_limit: 0,
    };
    let response = PostResponse { post, response: vec![], timeout_timestamp: 0, gas_limit: 0 };
    // Dispatch the outgoing response for the first time
    dispatcher
        .dispatch_response(response.clone(), [0; 32].into(), 0u32.into())
        .map_err(|_| "Router failed to dispatch request")?;
    // Dispatch the same response a second time
    let err = dispatcher.dispatch_response(response, [0; 32].into(), 0u32.into());
    assert!(err.is_err(), "Expected router to return error for duplicate response");

    Ok(())
}

/// This should prevent a request from timing out on a proxy when there exists a consensus client
/// for the request destination
/// The State machine for the proxy is assumed in this test to be ``StateMachine::Kusama(2000);``
/// the State machine for the host is assumed in this test to be ``StateMachine::Polkadot(1000)``
/// The destination state machine for the test is assumed to be
/// ``StateMachine::Ethereum(Ethereum::ExecutionLayer)``
pub fn prevent_request_timeout_on_proxy_with_known_state_machine<H, D>(
    host: &H,
    dispatcher: &D,
    proxy_state_machine: StateMachine,
    direct_conn_state_machine: StateMachine,
) -> Result<(), &'static str>
where
    H: IsmpHost,
    D: IsmpDispatcher,
    D::Account: From<[u8; 32]>,
    D::Balance: From<u32>,
{
    let challenge_period = host.challenge_period(mock_consensus_state_id()).unwrap();
    let previous_update_time = host.timestamp() - (challenge_period * 2);

    let proxy = setup_mock_proxy_client(host, proxy_state_machine);

    host.store_consensus_update_time(mock_proxy_consensus_state_id(), previous_update_time)
        .unwrap();
    host.store_state_machine_update_time(proxy.height, previous_update_time)
        .unwrap();

    // check for the two consensus clients and also add the clinet the other one
    //assert that one consensus client is for the proxy and the other is for the destination chain

    let consensus_clients = host.consensus_clients();
    assert!(consensus_clients.len() > 1);

    // assert that destination chain concensus client is in the Host list of clients
    // destination chain concensus in this test is assumed to be MOCK_CONSENSUS_CLIENT_ID

    let proxy_consensus_client_id = consensus_clients
        .iter()
        .find(|client| client.state_machine(proxy_state_machine).ok().is_some())
        .expect("The proxy consensus client should be set for this test")
        .consensus_client_id();
    let destination_consensus_client_id = consensus_clients
        .iter()
        .find(|client| client.state_machine(direct_conn_state_machine).ok().is_some())
        .expect("The directly connected chain's consensus client should be set for this test")
        .consensus_client_id();

    // For our test case we assert that there exists distinct consensus clients for the proxy and
    // the direct connection

    assert_ne!(proxy_consensus_client_id, destination_consensus_client_id);

    let dispatch_post = DispatchPost {
        dest: direct_conn_state_machine,
        from: vec![0u8; 32],
        to: vec![0u8; 32],
        timeout_timestamp: proxy.commitment.timestamp,
        data: vec![0u8; 64],
        gas_limit: 0,
    };

    let post = Post {
        source: host.host_state_machine(),
        dest: direct_conn_state_machine,
        nonce: 0,
        from: vec![0u8; 32],
        to: vec![0u8; 32],
        timeout_timestamp: proxy.commitment.timestamp,
        data: vec![0u8; 64],
        gas_limit: 0,
    };

    let request = Request::Post(post.clone());

    let dispatch_request = DispatchRequest::Post(dispatch_post);
    dispatcher
        .dispatch_request(dispatch_request, [0; 32].into(), 0u32.into())
        .unwrap();

    let timeout_message = Message::Timeout(TimeoutMessage::Post {
        requests: vec![request.clone()],
        timeout_proof: Proof { height: proxy.height, proof: vec![] },
    });

    let res = handle_incoming_message(host, timeout_message).unwrap();

    // Assert that the dispatch results are empty which means the timeout message was ignored.
    let dispatch_results_length = match res {
        MessageResult::Timeout(dispatch_results) => dispatch_results.len(),
        _ => unreachable!(),
    };

    assert_eq!(dispatch_results_length, 0);

    Ok(())
}

/// This should prevent a response from timing out on a proxy when there exists a consensus client
/// for the request destination
pub fn prevent_response_timeout_on_proxy_with_known_state_machine<H, D>(
    host: &H,
    dispatcher: &D,
    proxy_state_machine: StateMachine,
    direct_conn_state_machine: StateMachine,
) -> Result<(), &'static str>
where
    H: IsmpHost,
    D: IsmpDispatcher,
    D::Account: From<[u8; 32]>,
    D::Balance: From<u32>,
{
    let intermediate_state = setup_mock_client(host);
    let challenge_period = host.challenge_period(mock_consensus_state_id()).unwrap();
    let previous_update_time = host.timestamp() - (challenge_period * 2);
    host.store_consensus_update_time(mock_consensus_state_id(), previous_update_time)
        .unwrap();
    host.store_state_machine_update_time(intermediate_state.height, previous_update_time)
        .unwrap();

    let proxy = setup_mock_proxy_client(host, proxy_state_machine);

    host.store_consensus_update_time(mock_proxy_consensus_state_id(), previous_update_time)
        .unwrap();
    host.store_state_machine_update_time(proxy.height, previous_update_time)
        .unwrap();

    // check for the two consensus clients and also add the clinet the other one
    //assert that one consensus client is for the proxy and the other is for the destination chain

    let consensus_clients = host.consensus_clients();
    assert!(consensus_clients.len() > 1);

    // assert that destination chain concensus client is in the Host list of clients
    // destination chain concensus in this test is assumed to be MOCK_CONSENSUS_CLIENT_ID

    let proxy_consensus_client_id = consensus_clients
        .iter()
        .find(|client| client.state_machine(proxy_state_machine).ok().is_some())
        .expect("The proxy consensus client should be set for this test")
        .consensus_client_id();
    let destination_consensus_client_id = consensus_clients
        .iter()
        .find(|client| client.state_machine(direct_conn_state_machine).ok().is_some())
        .expect("The proxy destination chain's consensus client should be set for this test")
        .consensus_client_id();

    // For our test case we assert that there exists distinct consensus clients for the proxy and
    // the direct connection

    assert_ne!(proxy_consensus_client_id, destination_consensus_client_id);

    let request = Post {
        source: direct_conn_state_machine,
        dest: host.host_state_machine(),
        nonce: 0,
        from: vec![0u8; 32],
        to: vec![0u8; 32],
        timeout_timestamp: 0,
        data: vec![0u8; 64],
        gas_limit: 0,
    };

    let request_message = Message::Request(RequestMessage {
        requests: vec![request.clone()],
        proof: Proof { height: intermediate_state.height, proof: vec![] },
        signer: vec![],
    });

    handle_incoming_message(host, request_message).unwrap();
    // Assert that request was acknowledged
    assert!(matches!(host.request_receipt(&Request::Post(request.clone())), Some(_)));

    let response =
        PostResponse { post: request, response: vec![], timeout_timestamp: 100, gas_limit: 0 };
    dispatcher
        .dispatch_response(response.clone(), [0; 32].into(), 0u32.into())
        .unwrap();

    let timeout_message = Message::Timeout(TimeoutMessage::PostResponse {
        responses: vec![response.clone()],
        timeout_proof: Proof { height: proxy.height, proof: vec![] },
    });

    let res = handle_incoming_message(host, timeout_message).unwrap();

    // Assert that the dispatch results are empty
    let dispatch_results_length = match res {
        MessageResult::Timeout(dispatch_results) => dispatch_results.len(),
        _ => unreachable!(),
    };

    assert_eq!(dispatch_results_length, 0);

    Ok(())
}
/// This should check that if a proxy isn't configured, requests are not valid if they don't come
/// from the state machine claimed in the proof as well as check that the request destination
/// matches the host state machine.
pub fn check_request_source_and_destination() {}

/// This should check that if a proxy isn't configured, responses are not valid if they don't come
/// from the state machine claimed in the proof
pub fn check_response_source<H: IsmpHost>(host: &H) -> Result<(), &'static str> {
    let intermediate_state = setup_mock_client(host);
    // Set the previous update time
    let challenge_period = host.challenge_period(mock_consensus_state_id()).unwrap();
    let previous_update_time = host.timestamp() - (challenge_period * 2);
    host.store_consensus_update_time(mock_consensus_state_id(), previous_update_time)
        .unwrap();
    host.store_state_machine_update_time(intermediate_state.height, previous_update_time)
        .unwrap();

    assert!(host.allowed_proxy().is_none());

    let post = Post {
        source: intermediate_state.height.id.state_id,
        dest: host.host_state_machine(),
        nonce: 0,
        from: vec![0u8; 32],
        to: vec![0u8; 32],
        timeout_timestamp: 0,
        data: vec![0u8; 64],
        gas_limit: 0,
    };

    // Request message handling check for source and destination chain
    let request_message = Message::Request(RequestMessage {
        requests: vec![post.clone()],
        proof: Proof { height: intermediate_state.height, proof: vec![] },
        signer: vec![0u8; 32],
    });

    handle_incoming_message(host, request_message).unwrap();
    // Assert that request was acknowledged
    assert!(host.request_receipt(&Request::Post(post)).is_some());

    let post = Post {
        source: StateMachine::Kusama(2000),
        dest: host.host_state_machine(),
        nonce: 0,
        from: vec![0u8; 32],
        to: vec![0u8; 32],
        timeout_timestamp: 0,
        data: vec![0u8; 64],
        gas_limit: 0,
    };
    let response =
        PostResponse { post: post.clone(), response: vec![], timeout_timestamp: 0, gas_limit: 0 };
    
    // Assert that response source is not the state machine claimed in the proof
    assert_ne!(response.source_chain(), intermediate_state.height.id.state_id);
    // Response message handling check
    let response_message = Message::Response(ResponseMessage {
        datagram: RequestResponse::Response(vec![Response::Post(response.clone())]),
        proof: Proof { height: intermediate_state.height, proof: vec![] },
        signer: vec![],
    });

    handle_incoming_message(host, response_message).unwrap();
    // Assert that response is not acknowledged
    assert!(host.response_receipt(&Response::Post(response)).is_none());
    Ok(())
}

/// Check that proxies can dispatch requests & responses.
<<<<<<< HEAD
pub fn sanity_check_for_proxies<H, D>(host: &H, dispatcher: &D) -> Result<(), &'static str>
where
    H: IsmpHost,
    D: IsmpDispatcher,
    D::Account: From<[u8; 32]>,
    D::Balance: From<u32>,
{
    let proxy_state = setup_mock_proxy_client(host);
    // Assert that a proxy is configured
    assert!(host.allowed_proxy().is_some());

    let post = DispatchPost {
        dest: StateMachine::Polygon,
        from: vec![0u8; 32],
        to: vec![0u8; 32],
        timeout_timestamp: 0,
        data: vec![0u8; 64],
        gas_limit: 0,
    };
    let dispatch_request = DispatchRequest::Post(post);
    // Dispatch the request the first time
    dispatcher
        .dispatch_request(dispatch_request, [0; 32].into(), 0u32.into())
        .map_err(|_| "Dispatcher failed to dispatch request")?;
    // Fetch commitment from storage
    let post = Post {
        source: proxy_state.height.id.state_id,
        dest: StateMachine::Polygon,
        nonce: 0,
        from: vec![0u8; 32],
        to: vec![0u8; 32],
        timeout_timestamp: 0,
        data: vec![0u8; 64],
        gas_limit: 0,
    };
    let request = Request::Post(post.clone());
    assert_ne!(request.dest_chain(), host.host_state_machine());

    let commitment = hash_request::<H>(&request);
    host.request_commitment(commitment)
        .map_err(|_| "Expected Request commitment to be found in storage")?;

    let response = PostResponse { post, response: vec![], timeout_timestamp: 0, gas_limit: 0 };
    // Dispatch the outgoing response for the first time
    dispatcher
        .dispatch_response(response.clone(), [0; 32].into(), 0u32.into())
        .map_err(|_| "Router failed to dispatch request")?;
    let commitment = hash_response::<H>(&Response::Post(response));
    host.response_commitment(commitment)
        .map_err(|_| "Expected Request commitment to be found in storage")?;

    Ok(())
}
=======
// check that state machine can dispatch request and responses
pub fn sanity_check_for_proxies() {}
>>>>>>> 5d51ea06
<|MERGE_RESOLUTION|>--- conflicted
+++ resolved
@@ -41,11 +41,7 @@
 }
 
 fn mock_proxy_consensus_state_id() -> ConsensusStateId {
-<<<<<<< HEAD
-    *b"prxy"
-=======
     *b"prox"
->>>>>>> 5d51ea06
 }
 
 fn setup_mock_client<H: IsmpHost>(host: &H) -> IntermediateState {
@@ -73,13 +69,6 @@
     intermediate_state
 }
 
-<<<<<<< HEAD
-fn setup_mock_proxy_client<H: IsmpHost>(host: &H) -> IntermediateState {
-    let proxy_state_commitment = IntermediateState {
-        height: StateMachineHeight {
-            id: StateMachineId {
-                state_id: StateMachine::Kusama(2000),
-=======
 fn setup_mock_proxy_client<H: IsmpHost>(
     host: &H,
     proxy_state_machine: StateMachine,
@@ -88,7 +77,6 @@
         height: StateMachineHeight {
             id: StateMachineId {
                 state_id: proxy_state_machine,
->>>>>>> 5d51ea06
                 consensus_state_id: mock_proxy_consensus_state_id(),
             },
             height: 1,
@@ -103,16 +91,10 @@
     host.store_consensus_state(mock_proxy_consensus_state_id(), vec![]).unwrap();
     host.store_consensus_state_id(mock_proxy_consensus_state_id(), MOCK_PROXY_CONSENSUS_CLIENT_ID)
         .unwrap();
-<<<<<<< HEAD
-
-    proxy_state_commitment
-}
-=======
     host.store_state_machine_commitment(proxy.height, proxy.commitment).unwrap();
     proxy
 }
 
->>>>>>> 5d51ea06
 /*
     Consensus Client and State Machine checks
 */
@@ -702,15 +684,18 @@
 }
 
 /// Check that proxies can dispatch requests & responses.
-<<<<<<< HEAD
-pub fn sanity_check_for_proxies<H, D>(host: &H, dispatcher: &D) -> Result<(), &'static str>
+pub fn sanity_check_for_proxies<H, D>(
+    host: &H,
+    dispatcher: &D,
+    proxy_state_machine: StateMachine,
+) -> Result<(), &'static str>
 where
     H: IsmpHost,
     D: IsmpDispatcher,
     D::Account: From<[u8; 32]>,
     D::Balance: From<u32>,
 {
-    let proxy_state = setup_mock_proxy_client(host);
+    let proxy_state = setup_mock_proxy_client(host, proxy_state_machine);
     // Assert that a proxy is configured
     assert!(host.allowed_proxy().is_some());
 
@@ -755,8 +740,4 @@
         .map_err(|_| "Expected Request commitment to be found in storage")?;
 
     Ok(())
-}
-=======
-// check that state machine can dispatch request and responses
-pub fn sanity_check_for_proxies() {}
->>>>>>> 5d51ea06
+}
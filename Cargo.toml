[workspace]
resolver = "2"
members = [
    # runtime
    "parachain/runtimes/gargantua",
    "parachain/runtimes/nexus",

    # node
    "parachain/node",

    # ismp
    "modules/ismp/core",
    "modules/pallets/ismp",
    "modules/pallets/relayer",
    "modules/pallets/fishermen",
    "modules/pallets/host-executive",
    "modules/pallets/ismp/rpc",
    "modules/pallets/ismp/runtime-api",
    "modules/pallets/demo",
    "modules/pallets/testsuite",
    "modules/pallets/call-decompressor",
    "modules/pallets/xcm-gateway",
    "modules/pallets/token-governor",
    "modules/pallets/token-gateway",
    "modules/pallets/token-gateway/primitives",
    "modules/pallets/token-gateway-inspector",
    "modules/pallets/hyperbridge",
    "modules/pallets/state-coprocessor",
    "modules/ismp/clients/sync-committee",
    "modules/ismp/clients/casper-ffg",
    "modules/ismp/clients/parachain/client",
    "modules/ismp/clients/parachain/inherent",
    "modules/ismp/clients/parachain/runtime-api",
    "modules/ismp/clients/arbitrum",
    "modules/ismp/clients/optimism",
    "modules/ismp/clients/bsc",
    "modules/ismp/clients/grandpa",
    "modules/ismp/testsuite",
    "modules/ismp/clients/ismp-arbitrum",
    "modules/ismp/clients/ismp-optimism",
    "modules/pallets/relayer-incentives",
    "modules/pallets/collator-manager",

    # cryptography
    "modules/consensus/sync-committee/prover",
    "modules/consensus/sync-committee/verifier",
    "modules/consensus/sync-committee/primitives",
    "modules/consensus/beefy/primitives",
    "modules/consensus/beefy/prover",
    "modules/consensus/geth-primitives",
    "modules/consensus/bsc/verifier",
    "modules/consensus/bsc/prover",
    "modules/consensus/grandpa/prover",
    "modules/consensus/grandpa/primitives",
    "modules/consensus/grandpa/verifier",
    "modules/consensus/tendermint/verifier",
    "modules/consensus/tendermint/prover",
    "modules/consensus/tendermint/primitives",
    "modules/trees/ethereum",
    "modules/pallets/mmr",
    "modules/pallets/mmr/primitives",
    "modules/pallets/mmr/gadget",
    "modules/pallets/mmr/runtime-api",
    "modules/pallets/mmr/rpc",
    "modules/ismp/state-machines/evm",
    "modules/ismp/state-machines/substrate",
    "modules/ismp/state-machines/hyperbridge",
<<<<<<< HEAD
=======
    "modules/pallets/consensus-incentives",
    "modules/pallets/messaging-fees",
>>>>>>> 1a61c6e4

    # evm stuff
    "evm/integration-tests",
    "evm/abi",

    # hyperclient
    "modules/hyperclient",

    # simnode
    "parachain/simtests",

    # Utilities
    "modules/utils/subxt",
    "modules/utils/serde",

    # tesseract
    "tesseract/messaging/primitives",
    "tesseract/messaging/messaging",
    "tesseract/messaging/substrate",
    "tesseract/messaging/relayer",
    "tesseract/messaging/evm",
    "tesseract/messaging/fees",
    "tesseract/messaging/fees/prisma-cli",
    "tesseract/messaging/telemetry",
    "tesseract/messaging/config",
    "tesseract/messaging/fisherman",
    # "tesseract/integration-test",

    "tesseract/consensus/arb-host",
    "tesseract/consensus/op-host",
    "tesseract/consensus/bsc",
    "tesseract/consensus/sync-committee",
    "tesseract/consensus/grandpa",
    "tesseract/consensus/integration-tests",
    "tesseract/consensus/beefy",
    "tesseract/consensus/beefy/zk",
    "tesseract/consensus/relayer",


    # Airdrop
    "modules/pallets/bridge-drop",
]

# Config for 'cargo dist'
[workspace.metadata.dist]
# The preferred cargo-dist version to use in CI (Cargo.toml SemVer syntax)
cargo-dist-version = "0.14.1"
# CI backends to support
ci = "github"
# The installers to generate for each app
installers = ["shell"]
# A GitHub repo to push Homebrew formulas to
tap = "polytope-labs/hyperbridge"
# Target platforms to build apps for (Rust target-triple syntax)
targets = ["x86_64-unknown-linux-gnu"]
# The archive format to use for non-windows builds (defaults .tar.xz)
unix-archive = ".tar.gz"
# Publish jobs to run in CI
pr-run-mode = "upload"
# Skip checking whether the specified configuration files are up to date
allow-dirty = ["ci"]
# Whether to install an updater program
install-updater = false

# The profile that 'cargo dist' will build with
[profile.dist]
inherits = "release"
lto = "thin"

[profile.release]
strip = true

[workspace.dependencies]
polkadot-sdk = { version = "=2506.0.0", default-features = false }

# crates that can't be used in polkadot-sdk
sp-core = { version = "37.0.0", default-features = false }
frame-benchmarking = { version = "41.0.0", default-features = false }
sp-io = { version = "41.0.0", default-features = false }
cumulus-pallet-parachain-system = { version = "0.21.0", default-features = false }
substrate-wasm-builder = "27.0.0"
sc-service = "0.53.0"
sc-tracing = "40.0.0"
sp-api-proc-macro = "23.0.0"
sp-consensus-beefy = { version = "25.0.0" }
sp-crypto-hashing = "0.1.0"
xcm-simulator-example = "=20.0.1"

# supporting polkadot-sdk crates
sc-simnode = { version = "2506.0.0" }
simnode-runtime-api = { version = "2506.0.0", default-features = false }

# crates.io
serde = { version = "1", default-features = false }
trie-db = { version = "0.30.0", default-features = false }
hash-db = { version = "0.16.0", default-features = false }
memory-db = { version = "0.32.0", default-features = false }
log = { version = "0.4", default-features = false }
anyhow = { version = "1.0", default-features = false }
derive_more = { version = "1.0", default-features = false }
thiserror = { version = "2", default-features = false }
alloy-rlp = { version = "0.3.7", default-features = false }
alloy-rlp-derive = "0.3.7"
alloy-sol-macro = "0.7.7"
alloy-sol-types = { version = "0.7.7", default-features = false }
json = { package = "serde_json", version = "1.0.99", default-features = false }
hex = { version = "0.4.3", default-features = false }
hex-literal = "0.4.1"
rlp = { version = "0.6.1", default-features = false }
primitive-types = { version = "0.13.1", default-features = false }
subxt = { version = "0.42.1", default-features = false }
subxt-core = { version = "0.42.1", default-features = false }
tokio = { version = "1.37.0" }
tokio-stream = { version = "0.1.15" }
jsonrpsee = { version = "0.24" }
jsonrpsee-core = { version = "0.24" }
rsmq_async = { git = "https://github.com/polytope-labs/rsmq-async-rs.git", rev = "564f0af49e1a82ec8fb4dbb739eade5a7486b674" }
tracing = "0.1.40"
dotenv = "0.15.0"
futures = "0.3.28"
async-trait = "0.1.53"
reqwest-chain = "0.1.0"
reqwest-middleware = "0.2.4"
reqwest = { version="0.11.14", features=["json"]}
impl-trait-for-tuples = "0.2.3"

# arkworks
ark-ec = { version = "0.4.2", default-features = false }
bls = { package = "bls_on_arkworks", version = "0.2.2", default-features = false }

# published crates
ismp = { version = "1.2.0", path = "./modules/ismp/core", default-features = false }
serde-hex-utils = { version = "0.1.0", path = "modules/utils/serde", default-features = false }
grandpa-verifier-primitives = { version = "2.1.0", path = "./modules/consensus/grandpa/primitives", default-features = false }
grandpa-verifier = { version = "2.1.0", path = "./modules/consensus/grandpa/verifier", default-features = false }
ismp-grandpa = { version = "2506.0.0", path = "./modules/ismp/clients/grandpa", default-features = false }
ismp-parachain = { version = "2506.0.0", path = "./modules/ismp/clients/parachain/client", default-features = false }
ismp-parachain-inherent = { version = "2506.0.0", path = "./modules/ismp/clients/parachain/inherent" }
ismp-parachain-runtime-api = { version = "2506.0.0", path = "./modules/ismp/clients/parachain/runtime-api", default-features = false }
pallet-ismp = { version = "2506.0.0", path = "modules/pallets/ismp", default-features = false }
pallet-ismp-rpc = { version = "2506.0.0", path = "modules/pallets/ismp/rpc" }
pallet-ismp-runtime-api = { version = "2506.0.0", path = "modules/pallets/ismp/runtime-api", default-features = false }
pallet-hyperbridge = { version = "2506.0.0", path = "modules/pallets/hyperbridge", default-features = false }
pallet-token-gateway = { version = "2506.0.0", path = "modules/pallets/token-gateway", default-features = false }
token-gateway-primitives = { version = "2506.0.0", path = "modules/pallets/token-gateway/primitives", default-features = false }
substrate-state-machine = { version = "2506.0.0", path = "modules/ismp/state-machines/substrate", default-features = false }

# local crates
ismp-testsuite = { path = "./modules/ismp/testsuite" }
ismp-solidity-abi = { path = "./evm/abi", default-features = false }
simnode-tests = { path = "parachain/simtests" }
hyperclient = { path = "modules/hyperclient", default-features = false }
subxt-utils = { path = "modules/utils/subxt", default-features = false }

# consensus provers & verifiers
beefy-verifier-primitives = { path = "./modules/consensus/beefy/primitives", default-features = false }
beefy-prover = { path = "./modules/consensus/beefy/prover" }
bsc-prover = { path = "./modules/consensus/bsc/prover" }
bsc-verifier = { path = "./modules/consensus/bsc/verifier", default-features = false }
geth-primitives = { path = "./modules/consensus/geth-primitives", default-features = false }
sync-committee-primitives = { path = "./modules/consensus/sync-committee/primitives", default-features = false }
sync-committee-prover = { path = "./modules/consensus/sync-committee/prover" }
sync-committee-verifier = { path = "./modules/consensus/sync-committee/verifier", default-features = false }
grandpa-prover = { path = "./modules/consensus/grandpa/prover" }

# consensus clients
ismp-bsc = { path = "./modules/ismp/clients/bsc", default-features = false }
ismp-sync-committee = { path = "./modules/ismp/clients/sync-committee", default-features = false }
arbitrum-verifier = { path = "./modules/ismp/clients/arbitrum", default-features = false }
op-verifier = { path = "./modules/ismp/clients/optimism", default-features = false }
ismp-arbitrum = { path = "modules/ismp/clients/ismp-arbitrum", default-features = false }
ismp-optimism = { path = "modules/ismp/clients/ismp-optimism", default-features = false }

# state machine clients
evm-state-machine = { path = "./modules/ismp/state-machines/evm", default-features = false }
hyperbridge-client-machine = { path = "modules/ismp/state-machines/hyperbridge", default-features = false }

# ismp modules
pallet-fishermen = { path = "modules/pallets/fishermen", default-features = false }
pallet-ismp-demo = { path = "modules/pallets/demo", default-features = false }
pallet-ismp-relayer = { path = "modules/pallets/relayer", default-features = false }
pallet-ismp-host-executive = { path = "modules/pallets/host-executive", default-features = false }
pallet-call-decompressor = { path = "modules/pallets/call-decompressor", default-features = false }
<<<<<<< HEAD
pallet-relayer-incentives = { path = "modules/pallets/relayer-incentives", default-features = false }
pallet-collator-manager = { path = "modules/pallets/collator-manager", default-features = false }
=======
pallet-consensus-incentives = { path = "modules/pallets/consensus-incentives", default-features = false }
pallet-messaging-fees= { path = "modules/pallets/messaging-fees", default-features = false }
>>>>>>> 1a61c6e4
pallet-xcm-gateway = { path = "modules/pallets/xcm-gateway", default-features = false }
pallet-token-governor = { path = "modules/pallets/token-governor", default-features = false }
pallet-state-coprocessor = { path = "modules/pallets/state-coprocessor", default-features = false }
pallet-token-gateway-inspector = { path = "modules/pallets/token-gateway-inspector", default-features = false }
pallet-bridge-airdrop = { path = "modules/pallets/bridge-drop", default-features = false }

# merkle trees
ethereum-triedb = { version = "0.1.1", path = "./modules/trees/ethereum", default-features = false }
pallet-mmr-tree = { path = "modules/pallets/mmr", default-features = false }
pallet-mmr-rpc = { path = "modules/pallets/mmr/rpc", default-features = false }
mmr-primitives = { path = "modules/pallets/mmr/primitives", default-features = false }
pallet-mmr-runtime-api = { path = "modules/pallets/mmr/runtime-api", default-features = false }
mmr-gadget = { path = "modules/pallets/mmr/gadget" }

# runtimes
gargantua-runtime = { path = "./parachain/runtimes/gargantua", default-features = false }
nexus-runtime = { path = "./parachain/runtimes/nexus", default-features = false }

# tesseract
tesseract-primitives = { path = "tesseract/messaging/primitives" }
tesseract-messaging = { path = "tesseract/messaging/messaging" }
tesseract-fisherman = { path = "tesseract/messaging/fisherman" }
tesseract-substrate = { path = "tesseract/messaging/substrate" }
tesseract-evm = { path = "tesseract/messaging/evm" }
tesseract = { path = "tesseract/messaging/relayer" }
transaction-fees = { path = "tesseract/messaging/fees" }
telemetry-server = { path = "tesseract/messaging/telemetry" }
tesseract-config = { path = "tesseract/messaging/config" }

# tesseract consensus
arb-host = { path = "tesseract/consensus/arb-host" }
op-host = { path = "tesseract/consensus/op-host" }
tesseract-beefy = { path = "tesseract/consensus/beefy" }
tesseract-bsc = { path = "tesseract/consensus/bsc" }
tesseract-integration-tests = { path = "tesseract/consensus/integration-tests" }
tesseract-sync-committee = { path = "tesseract/consensus/sync-committee" }
tesseract-grandpa = { path = "tesseract/consensus/grandpa" }
tesseract-consensus = { path = "tesseract/consensus/relayer" }


[workspace.dependencies.codec]
package = "parity-scale-codec"
version = "3.7"
default-features = false
features = ["derive"]

[workspace.dependencies.ethabi]
version = "18.0.0"
default-features = false
features = ["rlp", "parity-codec"]

[workspace.dependencies.ethers]
git = "https://github.com/polytope-labs/ethers-rs"
rev = "45239225c50247e049892125d281442c084a2a92"
features = ["ethers-solc"]
default-features = false

[workspace.dependencies.ethers-core]
git = "https://github.com/polytope-labs/ethers-rs"
rev = "45239225c50247e049892125d281442c084a2a92"
default-features = false

[workspace.dependencies.ethers-contract-abigen]
git = "https://github.com/polytope-labs/ethers-rs"
rev = "45239225c50247e049892125d281442c084a2a92"

[workspace.dependencies.forge-testsuite]
git = "https://github.com/polytope-labs/forge-testsuite"
rev = "ff9fdc69c0200e3bb471198aa44ba933e043b78d"

[workspace.dependencies.foundry-evm]
git = "https://github.com/polytope-labs/foundry"
rev = "1db7f747d7033a760c747fabbeef706576c88e34"

[workspace.dependencies.merkle-mountain-range]
package = "ckb-merkle-mountain-range"
version = "0.5.2"
default-features = false

[workspace.dependencies.alloy-primitives]
version = "0.7.7"
default-features = false
features = ["rlp"]

[workspace.dependencies.scale-info]
version = "2.1.1"
default-features = false
features = ["derive"]

[workspace.dependencies.reconnecting-jsonrpsee-ws-client]
version = "0.5.0"
default-features = false<|MERGE_RESOLUTION|>--- conflicted
+++ resolved
@@ -65,11 +65,8 @@
     "modules/ismp/state-machines/evm",
     "modules/ismp/state-machines/substrate",
     "modules/ismp/state-machines/hyperbridge",
-<<<<<<< HEAD
-=======
     "modules/pallets/consensus-incentives",
     "modules/pallets/messaging-fees",
->>>>>>> 1a61c6e4
 
     # evm stuff
     "evm/integration-tests",
@@ -253,13 +250,9 @@
 pallet-ismp-relayer = { path = "modules/pallets/relayer", default-features = false }
 pallet-ismp-host-executive = { path = "modules/pallets/host-executive", default-features = false }
 pallet-call-decompressor = { path = "modules/pallets/call-decompressor", default-features = false }
-<<<<<<< HEAD
-pallet-relayer-incentives = { path = "modules/pallets/relayer-incentives", default-features = false }
-pallet-collator-manager = { path = "modules/pallets/collator-manager", default-features = false }
-=======
 pallet-consensus-incentives = { path = "modules/pallets/consensus-incentives", default-features = false }
 pallet-messaging-fees= { path = "modules/pallets/messaging-fees", default-features = false }
->>>>>>> 1a61c6e4
+pallet-collator-manager = { path = "modules/pallets/collator-manager", default-features = false }
 pallet-xcm-gateway = { path = "modules/pallets/xcm-gateway", default-features = false }
 pallet-token-governor = { path = "modules/pallets/token-governor", default-features = false }
 pallet-state-coprocessor = { path = "modules/pallets/state-coprocessor", default-features = false }

--- conflicted
+++ resolved
@@ -138,20 +138,14 @@
     // mapping of token identifier to erc20 contracts
     mapping(bytes32 => address) private _erc20s;
 
-<<<<<<< HEAD
     // todo: map assetId to liquidity fee, so fees are configurable on a per asset basis
 
     // User has received some assets
     event AssetReceived(bytes source, uint256 nonce, address beneficiary, uint256 amount, bytes32 assetId);
     // User has sent some assets
-    event AssetTeleported(address from, address to, uint256 amount, bool redeem, bytes32 requestCommitment);
+    event AssetTeleported(address from, bytes32 to, uint256 amount, bool redeem, bytes32 requestCommitment);
     // User assets could not be delivered and has been refunded.
     event AssetRefunded(address beneficiary, uint256 amount, bytes32 assetId, bytes dest, uint256 nonce);
-=======
-    // User has received some assets, source chain & nonce
-    event AssetReceived(bytes source, uint256 nonce);
-    event Teleport(bytes32 from, bytes32 to, uint256 amount, bool redeem, bytes32 requestCommitment);
->>>>>>> 22619cd8
 
     // restricts call to `IIsmpHost`
     modifier onlyIsmpHost() {
@@ -241,13 +235,8 @@
 
         bytes32 commitment = IDispatcher(_host).dispatch(request);
 
-<<<<<<< HEAD
         emit AssetTeleported({
             from: from,
-=======
-        emit Teleport({
-            from: fromBytes32,
->>>>>>> 22619cd8
             to: params.to,
             amount: params.amount,
             redeem: params.redeem,
@@ -288,7 +277,7 @@
         }
 
         emit AssetRefunded({
-            beneficiary: body.from,
+            beneficiary: fromAddress,
             amount: body.amount,
             assetId: body.assetId,
             dest: request.dest,
@@ -308,7 +297,7 @@
         emit AssetReceived({
             source: request.source,
             nonce: request.nonce,
-            beneficiary: body.to,
+            beneficiary: toAddress,
             amount: body.amount,
             assetId: body.assetId
         });
@@ -329,7 +318,7 @@
         emit AssetReceived({
             source: request.source,
             nonce: request.nonce,
-            beneficiary: body.to,
+            beneficiary: toAddress,
             amount: body.amount,
             assetId: body.assetId
         });

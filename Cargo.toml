[workspace]
resolver = "2"
members = [
    # runtime
    "parachain/runtimes/gargantua",
    "parachain/runtimes/nexus",

    # node
    "parachain/node",

    # ismp
    "modules/ismp/core",
    "modules/pallets/ismp",
    "modules/pallets/relayer",
    "modules/pallets/fishermen",
    "modules/pallets/host-executive",
    "modules/pallets/ismp/rpc",
    "modules/pallets/ismp/runtime-api",
    "modules/pallets/demo",
    "modules/pallets/testsuite",
    "modules/pallets/call-decompressor",
    "modules/pallets/xcm-gateway",
    "modules/pallets/token-governor",
    "modules/pallets/token-gateway",
    "modules/pallets/token-gateway/primitives",
    "modules/pallets/token-gateway-inspector",
    "modules/pallets/hyperbridge",
    "modules/pallets/state-coprocessor",
    "modules/ismp/clients/sync-committee",
    "modules/ismp/clients/casper-ffg",
    "modules/ismp/clients/parachain/client",
    "modules/ismp/clients/parachain/inherent",
    "modules/ismp/clients/parachain/runtime-api",
    "modules/ismp/clients/arbitrum",
    "modules/ismp/clients/optimism",
    "modules/ismp/clients/bsc",
    "modules/ismp/clients/grandpa",
    "modules/ismp/testsuite",
    "modules/ismp/clients/ismp-arbitrum",
    "modules/ismp/clients/ismp-optimism",
    "modules/ismp/clients/polygon",

    # cryptography
    "modules/consensus/sync-committee/prover",
    "modules/consensus/sync-committee/verifier",
    "modules/consensus/sync-committee/primitives",
    "modules/consensus/beefy/primitives",
    "modules/consensus/beefy/prover",
    "modules/consensus/geth-primitives",
    "modules/consensus/bsc/verifier",
    "modules/consensus/bsc/prover",
    "modules/consensus/grandpa/prover",
    "modules/consensus/grandpa/primitives",
    "modules/consensus/grandpa/verifier",
    "modules/consensus/tendermint/verifier",
    "modules/consensus/tendermint/prover",
    "modules/consensus/tendermint/primitives",
    "modules/consensus/tendermint/ics23-primitives",
    "modules/trees/ethereum",
    "modules/pallets/mmr",
    "modules/pallets/mmr/primitives",
    "modules/pallets/mmr/gadget",
    "modules/pallets/mmr/runtime-api",
    "modules/pallets/mmr/rpc",
    "modules/ismp/state-machines/evm",
    "modules/ismp/state-machines/substrate",
    "modules/ismp/state-machines/hyperbridge",
    "modules/pallets/consensus-incentives",
    "modules/pallets/messaging-fees",

    # evm stuff
    "evm/integration-tests",
    "evm/abi",

    # hyperclient
    "modules/hyperclient",

    # simnode
    "parachain/simtests",

    # Utilities
    "modules/utils/subxt",
    "modules/utils/serde",

    # tesseract
    "tesseract/messaging/primitives",
    "tesseract/messaging/messaging",
    "tesseract/messaging/substrate",
    "tesseract/messaging/relayer",
    "tesseract/messaging/evm",
    "tesseract/messaging/fees",
    "tesseract/messaging/fees/prisma-cli",
    "tesseract/messaging/telemetry",
    "tesseract/messaging/config",
    "tesseract/messaging/fisherman",
    # "tesseract/integration-test",

    "tesseract/consensus/arb-host",
    "tesseract/consensus/op-host",
    "tesseract/consensus/bsc",
    "tesseract/consensus/sync-committee",
    "tesseract/consensus/grandpa",
    "tesseract/consensus/integration-tests",
    "tesseract/consensus/beefy",
    "tesseract/consensus/beefy/zk",
    "tesseract/consensus/relayer",
    "tesseract/consensus/polygon",


    # Airdrop
    "modules/pallets/bridge-drop",
]

# Config for 'cargo dist'
[workspace.metadata.dist]
# The preferred cargo-dist version to use in CI (Cargo.toml SemVer syntax)
cargo-dist-version = "0.14.1"
# CI backends to support
ci = "github"
# The installers to generate for each app
installers = ["shell"]
# A GitHub repo to push Homebrew formulas to
tap = "polytope-labs/hyperbridge"
# Target platforms to build apps for (Rust target-triple syntax)
targets = ["x86_64-unknown-linux-gnu"]
# The archive format to use for non-windows builds (defaults .tar.xz)
unix-archive = ".tar.gz"
# Publish jobs to run in CI
pr-run-mode = "upload"
# Skip checking whether the specified configuration files are up to date
allow-dirty = ["ci"]
# Whether to install an updater program
install-updater = false

# The profile that 'cargo dist' will build with
[profile.dist]
inherits = "release"
lto = "thin"

[profile.release]
strip = true

[workspace.dependencies]
polkadot-sdk = { version = "=2506.0.0", default-features = false }

# crates that can't be used in polkadot-sdk
sp-core = { version = "37.0.0", default-features = false }
frame-benchmarking = { version = "41.0.0", default-features = false }
sp-io = { version = "41.0.0", default-features = false }
cumulus-pallet-parachain-system = { version = "0.21.0", default-features = false }
substrate-wasm-builder = "27.0.0"
sc-service = "0.53.0"
sc-tracing = "40.0.0"
sp-api-proc-macro = "23.0.0"
sp-consensus-beefy = { version = "25.0.0" }
sp-crypto-hashing = "0.1.0"
xcm-simulator-example = "=20.0.1"

# supporting polkadot-sdk crates
sc-simnode = { version = "2506.0.0" }
simnode-runtime-api = { version = "2506.0.0", default-features = false }

# crates.io
serde = { version = "1", default-features = false }
trie-db = { version = "0.30.0", default-features = false }
hash-db = { version = "0.16.0", default-features = false }
memory-db = { version = "0.32.0", default-features = false }
log = { version = "0.4", default-features = false }
anyhow = { version = "1.0", default-features = false }
derive_more = { version = "1.0", default-features = false }
thiserror = { version = "2", default-features = false }
alloy-rlp = { version = "0.3.7", default-features = false }
alloy-rlp-derive = "0.3.7"
alloy-sol-macro = "0.7.7"
alloy-sol-types = { version = "0.7.7", default-features = false }
json = { package = "serde_json", version = "1.0.99", default-features = false }
hex = { version = "0.4.3", default-features = false }
hex-literal = "0.4.1"
rlp = { version = "0.6.1", default-features = false }
primitive-types = { version = "0.13.1", default-features = false }
subxt = { version = "0.42.1", default-features = false }
subxt-core = { version = "0.42.1", default-features = false }
tokio = { version = "1.37.0" }
tokio-stream = { version = "0.1.15" }
jsonrpsee = { version = "0.24" }
jsonrpsee-core = { version = "0.24" }
rsmq_async = { git = "https://github.com/polytope-labs/rsmq-async-rs.git", rev = "564f0af49e1a82ec8fb4dbb739eade5a7486b674" }
tracing = "0.1.40"
dotenv = "0.15.0"
futures = "0.3.28"
async-trait = "0.1.53"
reqwest-chain = "0.1.0"
reqwest-middleware = "0.2.4"
reqwest = { version="0.11.14", features=["json"]}
<<<<<<< HEAD
prost = { version = "0.13.0", default-features = false }
=======
impl-trait-for-tuples = "0.2.3"
>>>>>>> 1a61c6e4

# arkworks
ark-ec = { version = "0.4.2", default-features = false }
bls = { package = "bls_on_arkworks", version = "0.2.2", default-features = false }

# tendermint/cometbft
cometbft = { git = "https://github.com/cometbft/cometbft-rs",  rev = "ac3db79c5807cd1d0b8b14a7b8199b8d79d6408d", default-features = false, features = ["secp256k1"]}
cometbft-rpc = { git = "https://github.com/cometbft/cometbft-rs", package = "cometbft-rpc", features = ["http-client", "secp256k1"], rev = "ac3db79c5807cd1d0b8b14a7b8199b8d79d6408d"}
cometbft-proto = { git = "https://github.com/cometbft/cometbft-rs", package = "cometbft-proto", rev = "ac3db79c5807cd1d0b8b14a7b8199b8d79d6408d", default-features = false }
cometbft-light-client-verifier = { git = "https://github.com/cometbft/cometbft-rs", package = "cometbft-light-client-verifier", rev = "ac3db79c5807cd1d0b8b14a7b8199b8d79d6408d", default-features = false }
ics23 = { version = "0.12.0", default-features = false }

# published crates
ismp = { version = "1.2.0", path = "./modules/ismp/core", default-features = false }
serde-hex-utils = { version = "0.1.0", path = "modules/utils/serde", default-features = false }
grandpa-verifier-primitives = { version = "2.1.0", path = "./modules/consensus/grandpa/primitives", default-features = false }
grandpa-verifier = { version = "2.1.0", path = "./modules/consensus/grandpa/verifier", default-features = false }
ismp-grandpa = { version = "2506.0.0", path = "./modules/ismp/clients/grandpa", default-features = false }
ismp-parachain = { version = "2506.0.0", path = "./modules/ismp/clients/parachain/client", default-features = false }
ismp-parachain-inherent = { version = "2506.0.0", path = "./modules/ismp/clients/parachain/inherent" }
ismp-parachain-runtime-api = { version = "2506.0.0", path = "./modules/ismp/clients/parachain/runtime-api", default-features = false }
pallet-ismp = { version = "2506.0.0", path = "modules/pallets/ismp", default-features = false }
pallet-ismp-rpc = { version = "2506.0.0", path = "modules/pallets/ismp/rpc" }
pallet-ismp-runtime-api = { version = "2506.0.0", path = "modules/pallets/ismp/runtime-api", default-features = false }
pallet-hyperbridge = { version = "2506.0.0", path = "modules/pallets/hyperbridge", default-features = false }
pallet-token-gateway = { version = "2506.0.0", path = "modules/pallets/token-gateway", default-features = false }
token-gateway-primitives = { version = "2506.0.0", path = "modules/pallets/token-gateway/primitives", default-features = false }
substrate-state-machine = { version = "2506.0.0", path = "modules/ismp/state-machines/substrate", default-features = false }

# local crates
ismp-testsuite = { path = "./modules/ismp/testsuite" }
ismp-solidity-abi = { path = "./evm/abi", default-features = false }
simnode-tests = { path = "parachain/simtests" }
hyperclient = { path = "modules/hyperclient", default-features = false }
subxt-utils = { path = "modules/utils/subxt", default-features = false }

# consensus provers & verifiers
beefy-verifier-primitives = { path = "./modules/consensus/beefy/primitives", default-features = false }
beefy-prover = { path = "./modules/consensus/beefy/prover" }
bsc-prover = { path = "./modules/consensus/bsc/prover" }
bsc-verifier = { path = "./modules/consensus/bsc/verifier", default-features = false }
geth-primitives = { path = "./modules/consensus/geth-primitives", default-features = false }
sync-committee-primitives = { path = "./modules/consensus/sync-committee/primitives", default-features = false }
sync-committee-prover = { path = "./modules/consensus/sync-committee/prover" }
sync-committee-verifier = { path = "./modules/consensus/sync-committee/verifier", default-features = false }
grandpa-prover = { path = "./modules/consensus/grandpa/prover" }
tendermint-verifier = { path = "./modules/consensus/tendermint/verifier", default-features = false }
tendermint-primitives = { path = "./modules/consensus/tendermint/primitives", default-features = false }
tendermint-prover = { path = "./modules/consensus/tendermint/prover", default-features = false }
tendermint-ics23-primitives = { path = "./modules/consensus/tendermint/ics23-primitives", default-features = false }

# consensus clients
ismp-bsc = { path = "./modules/ismp/clients/bsc", default-features = false }
ismp-sync-committee = { path = "./modules/ismp/clients/sync-committee", default-features = false }
arbitrum-verifier = { path = "./modules/ismp/clients/arbitrum", default-features = false }
op-verifier = { path = "./modules/ismp/clients/optimism", default-features = false }
ismp-arbitrum = { path = "modules/ismp/clients/ismp-arbitrum", default-features = false }
ismp-optimism = { path = "modules/ismp/clients/ismp-optimism", default-features = false }
ismp-polygon = { path = "modules/ismp/clients/polygon", default-features = false }

# state machine clients
evm-state-machine = { path = "./modules/ismp/state-machines/evm", default-features = false }
hyperbridge-client-machine = { path = "modules/ismp/state-machines/hyperbridge", default-features = false }

# ismp modules
pallet-fishermen = { path = "modules/pallets/fishermen", default-features = false }
pallet-ismp-demo = { path = "modules/pallets/demo", default-features = false }
pallet-ismp-relayer = { path = "modules/pallets/relayer", default-features = false }
pallet-ismp-host-executive = { path = "modules/pallets/host-executive", default-features = false }
pallet-call-decompressor = { path = "modules/pallets/call-decompressor", default-features = false }
pallet-consensus-incentives = { path = "modules/pallets/consensus-incentives", default-features = false }
pallet-messaging-fees= { path = "modules/pallets/messaging-fees", default-features = false }
pallet-xcm-gateway = { path = "modules/pallets/xcm-gateway", default-features = false }
pallet-token-governor = { path = "modules/pallets/token-governor", default-features = false }
pallet-state-coprocessor = { path = "modules/pallets/state-coprocessor", default-features = false }
pallet-token-gateway-inspector = { path = "modules/pallets/token-gateway-inspector", default-features = false }
pallet-bridge-airdrop = { path = "modules/pallets/bridge-drop", default-features = false }

# merkle trees
ethereum-triedb = { version = "0.1.1", path = "./modules/trees/ethereum", default-features = false }
pallet-mmr-tree = { path = "modules/pallets/mmr", default-features = false }
pallet-mmr-rpc = { path = "modules/pallets/mmr/rpc", default-features = false }
mmr-primitives = { path = "modules/pallets/mmr/primitives", default-features = false }
pallet-mmr-runtime-api = { path = "modules/pallets/mmr/runtime-api", default-features = false }
mmr-gadget = { path = "modules/pallets/mmr/gadget" }

# runtimes
gargantua-runtime = { path = "./parachain/runtimes/gargantua", default-features = false }
nexus-runtime = { path = "./parachain/runtimes/nexus", default-features = false }

# tesseract
tesseract-primitives = { path = "tesseract/messaging/primitives" }
tesseract-messaging = { path = "tesseract/messaging/messaging" }
tesseract-fisherman = { path = "tesseract/messaging/fisherman" }
tesseract-substrate = { path = "tesseract/messaging/substrate" }
tesseract-evm = { path = "tesseract/messaging/evm" }
tesseract = { path = "tesseract/messaging/relayer" }
transaction-fees = { path = "tesseract/messaging/fees" }
telemetry-server = { path = "tesseract/messaging/telemetry" }
tesseract-config = { path = "tesseract/messaging/config" }

# tesseract consensus
arb-host = { path = "tesseract/consensus/arb-host" }
op-host = { path = "tesseract/consensus/op-host" }
tesseract-beefy = { path = "tesseract/consensus/beefy" }
tesseract-bsc = { path = "tesseract/consensus/bsc" }
tesseract-integration-tests = { path = "tesseract/consensus/integration-tests" }
tesseract-sync-committee = { path = "tesseract/consensus/sync-committee" }
tesseract-grandpa = { path = "tesseract/consensus/grandpa" }
tesseract-consensus = { path = "tesseract/consensus/relayer" }
tesseract-polygon = { path = "tesseract/consensus/polygon" }



[workspace.dependencies.codec]
package = "parity-scale-codec"
version = "3.7"
default-features = false
features = ["derive"]

[workspace.dependencies.ethabi]
version = "18.0.0"
default-features = false
features = ["rlp", "parity-codec"]

[workspace.dependencies.ethers]
git = "https://github.com/polytope-labs/ethers-rs"
rev = "45239225c50247e049892125d281442c084a2a92"
features = ["ethers-solc"]
default-features = false

[workspace.dependencies.ethers-core]
git = "https://github.com/polytope-labs/ethers-rs"
rev = "45239225c50247e049892125d281442c084a2a92"
default-features = false

[workspace.dependencies.ethers-contract-abigen]
git = "https://github.com/polytope-labs/ethers-rs"
rev = "45239225c50247e049892125d281442c084a2a92"

[workspace.dependencies.forge-testsuite]
git = "https://github.com/polytope-labs/forge-testsuite"
rev = "ff9fdc69c0200e3bb471198aa44ba933e043b78d"

[workspace.dependencies.foundry-evm]
git = "https://github.com/polytope-labs/foundry"
rev = "1db7f747d7033a760c747fabbeef706576c88e34"

[workspace.dependencies.merkle-mountain-range]
package = "ckb-merkle-mountain-range"
version = "0.5.2"
default-features = false

[workspace.dependencies.alloy-primitives]
version = "0.7.7"
default-features = false
features = ["rlp"]

[workspace.dependencies.scale-info]
version = "2.1.1"
default-features = false
features = ["derive"]

[workspace.dependencies.reconnecting-jsonrpsee-ws-client]
version = "0.5.0"
default-features = false<|MERGE_RESOLUTION|>--- conflicted
+++ resolved
@@ -192,11 +192,8 @@
 reqwest-chain = "0.1.0"
 reqwest-middleware = "0.2.4"
 reqwest = { version="0.11.14", features=["json"]}
-<<<<<<< HEAD
 prost = { version = "0.13.0", default-features = false }
-=======
 impl-trait-for-tuples = "0.2.3"
->>>>>>> 1a61c6e4
 
 # arkworks
 ark-ec = { version = "0.4.2", default-features = false }

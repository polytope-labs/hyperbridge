--- conflicted
+++ resolved
@@ -1,6 +1,6 @@
 use crate::providers::{evm::EvmClient, interface::Client, substrate::SubstrateClient};
 use anyhow::anyhow;
-use codec::Encode;
+use codec::{Encode, Decode};
 use core::pin::Pin;
 use ethers::{types::H160, utils::keccak256};
 use futures::Stream;
@@ -10,10 +10,6 @@
 use serde::{Deserialize, Serialize};
 use subxt::{
     config::{polkadot::PolkadotExtrinsicParams, substrate::SubstrateHeader, Hasher},
-<<<<<<< HEAD
-    ext::codec::Decode,
-=======
->>>>>>> 248729cd
     tx::TxPayload,
     utils::{AccountId32, MultiAddress, MultiSignature, H256},
     Config, Metadata,

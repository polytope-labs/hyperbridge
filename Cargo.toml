--- conflicted
+++ resolved
@@ -1,56 +1,6 @@
 [workspace]
 resolver = "2"
 members = [
-<<<<<<< HEAD
-     # runtime
-     "parachain/runtimes/gargantua",
-     "parachain/runtimes/messier",
-     "parachain/runtimes/nexus",
-
-     # node
-     "parachain/node",
-
-     # ismp
-     "modules/ismp/core",
-     "modules/ismp/pallet",
-     "modules/ismp/pallet/relayer",
-     "modules/ismp/pallet/fishermen",
-     "modules/ismp/pallet/host-executive",
-     "modules/ismp/pallet/rpc",
-     "modules/ismp/pallet/runtime-api",
-     "modules/ismp/pallet/demo",
-     "modules/ismp/pallet/testsuite",
-     "modules/ismp/testsuite",
-     "modules/ismp/clients/sync-committee",
-     "modules/ismp/clients/casper-ffg",
-     "modules/ismp/clients/parachain",
-     "modules/ismp/clients/parachain/inherent",
-     "modules/ismp/clients/parachain/runtime-api",
-     "modules/ismp/clients/state-machine/substrate",
-     "modules/ismp/pallet/call-decompressor",
-
-
-     # modules
-     "modules/trees/ethereum",
-     "modules/consensus/sync-committee/prover",
-     "modules/consensus/sync-committee/verifier",
-     "modules/consensus/sync-committee/primitives",
-     "modules/consensus/beefy/primitives",
-     "modules/consensus/beefy/prover",
-     "modules/consensus/geth-primitives",
-     "modules/consensus/bsc/verifier",
-     "modules/consensus/bsc/prover",
-     "modules/ismp/clients/bsc",
-     "modules/trees/mmr",
-    "modules/ismp/pallet/call-decompressor",
-
-     # evm stuff
-     "evm/integration-tests",
-     "evm/abi",
-
-     # hyperclient
-     "modules/client"
-=======
     # runtime
     "parachain/runtimes/gargantua",
     "parachain/runtimes/messier",
@@ -97,7 +47,6 @@
 
     # hyperclient
     "modules/client",
->>>>>>> 3d8536ce
 ]
 
 # Config for 'cargo dist'

[workspace]
resolver = "2"
members = [
    # runtime
     "parachain/runtimes/gargantua",
     "parachain/runtimes/messier",

     # node
     "parachain/node",

     # ismp
     "parachain/modules/ismp/pallet",
     "parachain/modules/ismp/core",
     "parachain/modules/ismp/rpc",
     "parachain/modules/ismp/runtime-api",
     "parachain/modules/ismp/demo",
     "parachain/modules/ismp/core",
     "parachain/modules/ismp/testsuite",
     "parachain/modules/ismp/sync-committee",
     "parachain/modules/ismp/casper-ffg",
     "parachain/modules/ismp/state-machine",

     # modules
     "parachain/modules/tries/ethereum",
     "parachain/modules/consensus/sync-committee/prover",
     "parachain/modules/consensus/sync-committee/verifier",
     "parachain/modules/consensus/sync-committee/primitives",
<<<<<<< HEAD
     "parachain/modules/consensus/bnb-pos/verifier",
     "parachain/modules/consensus/bnb-pos/prover", "parachain/modules/ismp/bnb-pos",

     # evm tests
#     "evm/forge"
]
exclude = [
"evm/forge"
=======
     "parachain/modules/consensus/beefy/primitives",
     "parachain/modules/consensus/beefy/prover",

     # evm stuff
     "evm/integration-tests",
     "evm/abi",
>>>>>>> 131c46fa
]

# Config for 'cargo dist'
[workspace.metadata.dist]
# The preferred cargo-dist version to use in CI (Cargo.toml SemVer syntax)
cargo-dist-version = "0.4.1"
# CI backends to support
ci = ["github"]
# The installers to generate for each app
installers = ["shell", "powershell", "npm"]
# A GitHub repo to push Homebrew formulas to
tap = "polytope-labs/hyperbridge"
# Target platforms to build apps for (Rust target-triple syntax)
targets = ["x86_64-unknown-linux-gnu", "aarch64-apple-darwin", "x86_64-apple-darwin"]
# The archive format to use for windows builds (defaults .zip)
windows-archive = ".tar.gz"
# The archive format to use for non-windows builds (defaults .tar.xz)
unix-archive = ".tar.gz"
# A namespace to use when publishing this package to the npm registry
npm-scope = "@polytope-labs"
# Publish jobs to run in CI
publish-jobs = []
# Publish jobs to run in CI
pr-run-mode = "skip"
allow-dirty = ["ci", "msi"]

# The profile that 'cargo dist' will build with
[profile.dist]
inherits = "release"
lto = "thin"

[workspace.dependencies]
# wasm
frame-benchmarking = { version = "25.0.0", default-features = false }
frame-executive = { version = "25.0.0", default-features = false }
frame-support = { version = "25.0.0", default-features = false }
frame-system = { version = "25.0.0", default-features = false }
frame-system-benchmarking = { version = "25.0.0", default-features = false }
frame-system-rpc-runtime-api = { version = "23.0.0", default-features = false }
frame-try-runtime = { version = "0.31.0", default-features = false }
pallet-aura = { version = "24.0.0", default-features = false }
pallet-authorship = { version = "25.0.0", default-features = false }
pallet-balances = { version = "25.0.0", default-features = false }
pallet-session = { version = "25.0.0", default-features = false }
pallet-sudo = { version = "25.0.0", default-features = false }
pallet-timestamp = { version = "24.0.0", default-features = false }
pallet-transaction-payment = { version = "25.0.0", default-features = false }
pallet-transaction-payment-rpc-runtime-api = { version = "25.0.0", default-features = false }
pallet-message-queue = { version = "28.0.0", default-features = false }
sp-api = { version = "23.0.0", default-features = false }
sp-blockchain = { version = "25.0.0", default-features = false }
sp-io = { version = "27.0.0", default-features = false }
sp-trie = { version = "26.0.0", default-features = false }
sp-block-builder = { version = "23.0.0", default-features = false }
sp-consensus-aura = { version = "0.29.0", default-features = false }
sp-consensus-beefy = { version = "10.0.0", default-features = false }
sp-core = { version = "25.0.0", default-features = false }
sp-inherents = { version = "23.0.0", default-features = false }
sp-offchain = { version = "23.0.0", default-features = false }
sp-runtime = { version = "28.0.0", default-features = false }
sp-session = { version = "24.0.0", default-features = false }
sp-std = { version = "11.0.0", default-features = false }
sp-transaction-pool = { version = "23.0.0", default-features = false }
sp-version = { version = "26.0.0", default-features = false }
sp-genesis-builder = { version = "0.4.0", default-features = false }
pallet-xcm = { version = "4.0.0", default-features = false }
polkadot-parachain-primitives = { version = "3.0.0", default-features = false }
polkadot-runtime-common = { version = "4.0.0", default-features = false }
staging-xcm = { version = "4.0.0", default-features = false }
staging-xcm-builder = { version = "4.0.0", default-features = false }
staging-xcm-executor = { version = "4.0.0", default-features = false }
cumulus-pallet-session-benchmarking = { version = "6.0.0", default-features = false }
cumulus-pallet-aura-ext = { version = "0.4.0", default-features = false }
cumulus-pallet-dmp-queue = { version = "0.4.0", default-features = false }
cumulus-pallet-parachain-system = { version = "0.4.0", default-features = false }
cumulus-pallet-xcm = { version = "0.4.0", default-features = false }
cumulus-pallet-xcmp-queue = { version = "0.4.0", default-features = false }
cumulus-primitives-core = { version = "0.4.0", default-features = false }
cumulus-primitives-timestamp = { version = "0.4.0", default-features = false }
cumulus-primitives-utility = { version = "0.4.0", default-features = false }
pallet-collator-selection = { version = "6.0.0", default-features = false }
parachain-info = { package = "staging-parachain-info", version = "0.4.0", default-features = false }
parachains-common = { version = "4.0.0", default-features = false  }
sp-timestamp = { version = "23.0.0", default-features = false }
sp-keystore = { version = "0.31.0", default-features = false }
sp-mmr-primitives = { version = "23.0.0", default-features = false }
sp-storage =  { version = "16.0.0", default-features = false }
pallet-beefy-mmr = { version = "25.0.0", default-features = false }
pallet-mmr = { version = "24.0.0", default-features = false }

# client
frame-benchmarking-cli = "29.0.0"
pallet-transaction-payment-rpc = "27.0.0"
sc-basic-authorship = "0.31.0"
sc-chain-spec = "24.0.0"
sc-cli = "0.33.0"
sc-client-api = "25.0.0"
sc-consensus = "0.30.0"
sc-executor = "0.29.0"
sc-network = "0.31.0"
sc-network-sync = "0.30.0"
sc-network-common = "0.30.0"
sc-rpc = "26.0.0"
sc-service = "0.32.0"
sc-sysinfo = "24.0.0"
sc-telemetry = "12.0.0"
sc-tracing = "25.0.0"
sc-transaction-pool = "25.0.0"
sc-transaction-pool-api = "25.0.0"
sc-offchain = "26.0.0"
substrate-frame-rpc-system = "25.0.0"
substrate-prometheus-endpoint = "0.14.0"
try-runtime-cli = "0.35.0"
polkadot-cli = "4.0.0"
polkadot-primitives = "4.0.0"
polkadot-service = "4.0.0"
cumulus-client-cli = "0.4.0"
cumulus-client-consensus-aura = "0.4.0"
cumulus-client-consensus-common = "0.4.0"
cumulus-client-network = "0.4.0"
cumulus-client-service = "0.4.0"
cumulus-primitives-parachain-inherent = "0.4.0"
cumulus-relay-chain-interface = "0.4.0"
cumulus-client-consensus-proposer = "0.4.0"
cumulus-client-collator = "0.4.0"
substrate-wasm-builder = { version = "16.0.0" }
mmr-rpc = { version = "25.0.0" }

ethers = { git = "https://github.com/gakonst/ethers-rs", rev = "594627dc1c3b490ba8f513f8f5e23d11448cbcf8", features = ["ethers-solc"] }
ethers-contract-abigen = { git = "https://github.com/gakonst/ethers-rs", rev = "594627dc1c3b490ba8f513f8f5e23d11448cbcf8" }

forge-testsuite = { git = "https://github.com/polytope-labs/forge-testsuite", rev = "5da50eafa1be2ebb3ceb31c3a7b9daaaec683d09" }
merkle-mountain-range = { package = "ckb-merkle-mountain-range", git = "https://github.com/polytope-labs/merkle-mountain-range", branch = "seun/simplified-mmr" }<|MERGE_RESOLUTION|>--- conflicted
+++ resolved
@@ -25,23 +25,15 @@
      "parachain/modules/consensus/sync-committee/prover",
      "parachain/modules/consensus/sync-committee/verifier",
      "parachain/modules/consensus/sync-committee/primitives",
-<<<<<<< HEAD
+     "parachain/modules/consensus/beefy/primitives",
+     "parachain/modules/consensus/beefy/prover",
+
      "parachain/modules/consensus/bnb-pos/verifier",
      "parachain/modules/consensus/bnb-pos/prover", "parachain/modules/ismp/bnb-pos",
-
-     # evm tests
-#     "evm/forge"
-]
-exclude = [
-"evm/forge"
-=======
-     "parachain/modules/consensus/beefy/primitives",
-     "parachain/modules/consensus/beefy/prover",
 
      # evm stuff
      "evm/integration-tests",
      "evm/abi",
->>>>>>> 131c46fa
 ]
 
 # Config for 'cargo dist'
